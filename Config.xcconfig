#include? "LoopFollowConfigOverride.xcconfig"
#include? "../../LoopFollowConfigOverride.xcconfig"
#include? "LoopFollowDisplayNameConfig.xcconfig"
#include? "../../LoopFollowDisplayNameConfig.xcconfig"

unique_id = ${DEVELOPMENT_TEAM}

//Version (DEFAULT)
<<<<<<< HEAD
LOOP_FOLLOW_MARKETING_VERSION = 2.0.02

// Custom Display Name for Your LoopFollow App
// ---------------------------------------------
// The 'display_name' field allows you to personalize the name of this LoopFollow app instance.
// This name appears on your device and helps to distinguish between different LoopFollow instances.
//
// How to Set:
// 1. Replace 'LoopFollow' with the desired name of your app. 
// 2. Save the file and build the app for the changes to take effect.
//
display_name = LoopFollow
=======
LOOP_FOLLOW_MARKETING_VERSION = 2.1.0
>>>>>>> 582b29af
<|MERGE_RESOLUTION|>--- conflicted
+++ resolved
@@ -6,19 +6,4 @@
 unique_id = ${DEVELOPMENT_TEAM}
 
 //Version (DEFAULT)
-<<<<<<< HEAD
-LOOP_FOLLOW_MARKETING_VERSION = 2.0.02
-
-// Custom Display Name for Your LoopFollow App
-// ---------------------------------------------
-// The 'display_name' field allows you to personalize the name of this LoopFollow app instance.
-// This name appears on your device and helps to distinguish between different LoopFollow instances.
-//
-// How to Set:
-// 1. Replace 'LoopFollow' with the desired name of your app. 
-// 2. Save the file and build the app for the changes to take effect.
-//
-display_name = LoopFollow
-=======
-LOOP_FOLLOW_MARKETING_VERSION = 2.1.0
->>>>>>> 582b29af
+LOOP_FOLLOW_MARKETING_VERSION = 2.1.0