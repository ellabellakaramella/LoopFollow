// !$*UTF8*$!
{
	archiveVersion = 1;
	classes = {
	};
	objectVersion = 70;
	objects = {

/* Begin PBXBuildFile section */
		3F1335F351590E573D8E6962 /* Pods_LoopFollow.framework in Frameworks */ = {isa = PBXBuildFile; fileRef = A7D55B42A22051DAD69E89D0 /* Pods_LoopFollow.framework */; };
		654132E72E19EA7E00BDBE08 /* SimpleQRCodeScannerView.swift in Sources */ = {isa = PBXBuildFile; fileRef = 654132E62E19EA7E00BDBE08 /* SimpleQRCodeScannerView.swift */; };
		654132EA2E19F24800BDBE08 /* TOTPGenerator.swift in Sources */ = {isa = PBXBuildFile; fileRef = 654132E92E19F24800BDBE08 /* TOTPGenerator.swift */; };
		654134182E1DC09700BDBE08 /* OverridePresetsView.swift in Sources */ = {isa = PBXBuildFile; fileRef = 654134172E1DC09700BDBE08 /* OverridePresetsView.swift */; };
		6541341A2E1DC27900BDBE08 /* OverridePresetData.swift in Sources */ = {isa = PBXBuildFile; fileRef = 654134192E1DC27900BDBE08 /* OverridePresetData.swift */; };
		6541341C2E1DC28000BDBE08 /* DateExtensions.swift in Sources */ = {isa = PBXBuildFile; fileRef = 6541341B2E1DC28000BDBE08 /* DateExtensions.swift */; };
<<<<<<< HEAD
=======
		6584B1012E4A263900135D4D /* TOTPService.swift in Sources */ = {isa = PBXBuildFile; fileRef = 6584B1002E4A263900135D4D /* TOTPService.swift */; };
>>>>>>> e70bd781
		DD0247592DB2E89600FCADF6 /* AlarmCondition.swift in Sources */ = {isa = PBXBuildFile; fileRef = DD0247582DB2E89600FCADF6 /* AlarmCondition.swift */; };
		DD0247712DB4337700FCADF6 /* BuildExpireCondition.swift in Sources */ = {isa = PBXBuildFile; fileRef = DD02475B2DB2E8FB00FCADF6 /* BuildExpireCondition.swift */; };
		DD0650A92DCA8A10004D3B41 /* AlarmBGSection.swift in Sources */ = {isa = PBXBuildFile; fileRef = DD0650A82DCA8A10004D3B41 /* AlarmBGSection.swift */; };
		DD0650EB2DCE8385004D3B41 /* LowBGCondition.swift in Sources */ = {isa = PBXBuildFile; fileRef = DD0650EA2DCE8385004D3B41 /* LowBGCondition.swift */; };
		DD0650ED2DCE9371004D3B41 /* HighBgAlarmEditor.swift in Sources */ = {isa = PBXBuildFile; fileRef = DD0650EC2DCE9371004D3B41 /* HighBgAlarmEditor.swift */; };
		DD0650EF2DCE96FF004D3B41 /* HighBGCondition.swift in Sources */ = {isa = PBXBuildFile; fileRef = DD0650EE2DCE96FF004D3B41 /* HighBGCondition.swift */; };
		DD0650F12DCE9A9E004D3B41 /* MissedReadingCondition.swift in Sources */ = {isa = PBXBuildFile; fileRef = DD0650F02DCE9A9E004D3B41 /* MissedReadingCondition.swift */; };
		DD0650F32DCE9B3D004D3B41 /* MissedReadingEditor.swift in Sources */ = {isa = PBXBuildFile; fileRef = DD0650F22DCE9B3D004D3B41 /* MissedReadingEditor.swift */; };
		DD0650F52DCF303F004D3B41 /* AlarmStepperSection.swift in Sources */ = {isa = PBXBuildFile; fileRef = DD0650F42DCF303F004D3B41 /* AlarmStepperSection.swift */; };
		DD0650F72DCFDA26004D3B41 /* InfoBanner.swift in Sources */ = {isa = PBXBuildFile; fileRef = DD0650F62DCFDA26004D3B41 /* InfoBanner.swift */; };
		DD0650F92DCFE7BE004D3B41 /* FastDropAlarmEditor.swift in Sources */ = {isa = PBXBuildFile; fileRef = DD0650F82DCFE7BE004D3B41 /* FastDropAlarmEditor.swift */; };
		DD07B5C929E2F9C400C6A635 /* NightscoutUtils.swift in Sources */ = {isa = PBXBuildFile; fileRef = DD07B5C829E2F9C400C6A635 /* NightscoutUtils.swift */; };
		DD0B9D562DE1EC8A0090C337 /* AlarmType+Snooze.swift in Sources */ = {isa = PBXBuildFile; fileRef = DD0B9D552DE1EC8A0090C337 /* AlarmType+Snooze.swift */; };
		DD0B9D582DE1F3B20090C337 /* AlarmType+canAcknowledge.swift in Sources */ = {isa = PBXBuildFile; fileRef = DD0B9D572DE1F3B20090C337 /* AlarmType+canAcknowledge.swift */; };
		DD0C0C602C415B9D00DBADDF /* ProfileManager.swift in Sources */ = {isa = PBXBuildFile; fileRef = DD0C0C5F2C415B9D00DBADDF /* ProfileManager.swift */; };
		DD0C0C622C4175FD00DBADDF /* NSProfile.swift in Sources */ = {isa = PBXBuildFile; fileRef = DD0C0C612C4175FD00DBADDF /* NSProfile.swift */; };
		DD0C0C642C45A59400DBADDF /* HKUnit+Extensions.swift in Sources */ = {isa = PBXBuildFile; fileRef = DD0C0C632C45A59400DBADDF /* HKUnit+Extensions.swift */; };
		DD0C0C662C46E54C00DBADDF /* InfoDataSeparator.swift in Sources */ = {isa = PBXBuildFile; fileRef = DD0C0C652C46E54C00DBADDF /* InfoDataSeparator.swift */; };
		DD0C0C682C48529400DBADDF /* Metric.swift in Sources */ = {isa = PBXBuildFile; fileRef = DD0C0C672C48529400DBADDF /* Metric.swift */; };
		DD0C0C6B2C48562000DBADDF /* InsulinMetric.swift in Sources */ = {isa = PBXBuildFile; fileRef = DD0C0C6A2C48562000DBADDF /* InsulinMetric.swift */; };
		DD0C0C6D2C48606200DBADDF /* CarbMetric.swift in Sources */ = {isa = PBXBuildFile; fileRef = DD0C0C6C2C48606200DBADDF /* CarbMetric.swift */; };
		DD0C0C702C4AFFE800DBADDF /* RemoteViewController.swift in Sources */ = {isa = PBXBuildFile; fileRef = DD0C0C6F2C4AFFE800DBADDF /* RemoteViewController.swift */; };
		DD0C0C722C4B000800DBADDF /* TrioNightscoutRemoteView.swift in Sources */ = {isa = PBXBuildFile; fileRef = DD0C0C712C4B000800DBADDF /* TrioNightscoutRemoteView.swift */; };
		DD12D4852E1705D9004E0112 /* AlarmViewController.swift in Sources */ = {isa = PBXBuildFile; fileRef = DD12D4842E1705D9004E0112 /* AlarmViewController.swift */; };
		DD12D4872E1705E6004E0112 /* AlarmsContainerView.swift in Sources */ = {isa = PBXBuildFile; fileRef = DD12D4862E1705E6004E0112 /* AlarmsContainerView.swift */; };
		DD13BC752C3FD6210062313B /* InfoType.swift in Sources */ = {isa = PBXBuildFile; fileRef = DD13BC742C3FD6200062313B /* InfoType.swift */; };
		DD13BC772C3FD64E0062313B /* InfoData.swift in Sources */ = {isa = PBXBuildFile; fileRef = DD13BC762C3FD64E0062313B /* InfoData.swift */; };
		DD13BC792C3FE63A0062313B /* InfoManager.swift in Sources */ = {isa = PBXBuildFile; fileRef = DD13BC782C3FE63A0062313B /* InfoManager.swift */; };
		DD16AF0D2C98485400FB655A /* SecureStorageValue.swift in Sources */ = {isa = PBXBuildFile; fileRef = DD16AF0C2C98485400FB655A /* SecureStorageValue.swift */; };
		DD16AF0F2C99592F00FB655A /* HKQuantityInputView.swift in Sources */ = {isa = PBXBuildFile; fileRef = DD16AF0E2C99592F00FB655A /* HKQuantityInputView.swift */; };
		DD16AF112C997B4600FB655A /* LoadingButtonView.swift in Sources */ = {isa = PBXBuildFile; fileRef = DD16AF102C997B4600FB655A /* LoadingButtonView.swift */; };
		DD1A97142D4294A5000DDC11 /* AdvancedSettingsView.swift in Sources */ = {isa = PBXBuildFile; fileRef = DD1A97132D4294A4000DDC11 /* AdvancedSettingsView.swift */; };
		DD1A97162D4294B3000DDC11 /* AdvancedSettingsViewModel.swift in Sources */ = {isa = PBXBuildFile; fileRef = DD1A97152D4294B2000DDC11 /* AdvancedSettingsViewModel.swift */; };
		DD1D52B92E1EB5DC00432050 /* TabPosition.swift in Sources */ = {isa = PBXBuildFile; fileRef = DD1D52B82E1EB5DC00432050 /* TabPosition.swift */; };
		DD1D52BB2E1EB60B00432050 /* MoreMenuViewController.swift in Sources */ = {isa = PBXBuildFile; fileRef = DD1D52BA2E1EB60B00432050 /* MoreMenuViewController.swift */; };
		DD2C2E4F2D3B8AF1006413A5 /* NightscoutSettingsView.swift in Sources */ = {isa = PBXBuildFile; fileRef = DD2C2E4E2D3B8AEC006413A5 /* NightscoutSettingsView.swift */; };
		DD2C2E512D3B8B0C006413A5 /* NightscoutSettingsViewModel.swift in Sources */ = {isa = PBXBuildFile; fileRef = DD2C2E502D3B8B0B006413A5 /* NightscoutSettingsViewModel.swift */; };
		DD2C2E542D3C37DC006413A5 /* DexcomSettingsViewModel.swift in Sources */ = {isa = PBXBuildFile; fileRef = DD2C2E532D3C37D7006413A5 /* DexcomSettingsViewModel.swift */; };
		DD2C2E562D3C3917006413A5 /* DexcomSettingsView.swift in Sources */ = {isa = PBXBuildFile; fileRef = DD2C2E552D3C3913006413A5 /* DexcomSettingsView.swift */; };
		DD485F142E454B2600CE8CBF /* SecureMessenger.swift in Sources */ = {isa = PBXBuildFile; fileRef = DD485F132E454B2600CE8CBF /* SecureMessenger.swift */; };
		DD485F162E46631000CE8CBF /* CryptoSwift in Frameworks */ = {isa = PBXBuildFile; productRef = DD485F152E46631000CE8CBF /* CryptoSwift */; };
		DD4878032C7B297E0048F05C /* StorageValue.swift in Sources */ = {isa = PBXBuildFile; fileRef = DD4878022C7B297E0048F05C /* StorageValue.swift */; };
		DD4878052C7B2C970048F05C /* Storage.swift in Sources */ = {isa = PBXBuildFile; fileRef = DD4878042C7B2C970048F05C /* Storage.swift */; };
		DD4878082C7B30BF0048F05C /* RemoteSettingsView.swift in Sources */ = {isa = PBXBuildFile; fileRef = DD4878072C7B30BF0048F05C /* RemoteSettingsView.swift */; };
		DD48780A2C7B30D40048F05C /* RemoteSettingsViewModel.swift in Sources */ = {isa = PBXBuildFile; fileRef = DD4878092C7B30D40048F05C /* RemoteSettingsViewModel.swift */; };
		DD48780E2C7B74A40048F05C /* TrioRemoteControlViewModel.swift in Sources */ = {isa = PBXBuildFile; fileRef = DD48780D2C7B74A40048F05C /* TrioRemoteControlViewModel.swift */; };
		DD4878102C7B74BF0048F05C /* TrioRemoteControlView.swift in Sources */ = {isa = PBXBuildFile; fileRef = DD48780F2C7B74BF0048F05C /* TrioRemoteControlView.swift */; };
		DD4878132C7B750D0048F05C /* TempTargetView.swift in Sources */ = {isa = PBXBuildFile; fileRef = DD4878122C7B750D0048F05C /* TempTargetView.swift */; };
		DD4878152C7B75230048F05C /* MealView.swift in Sources */ = {isa = PBXBuildFile; fileRef = DD4878142C7B75230048F05C /* MealView.swift */; };
		DD4878172C7B75350048F05C /* BolusView.swift in Sources */ = {isa = PBXBuildFile; fileRef = DD4878162C7B75350048F05C /* BolusView.swift */; };
		DD4878192C7C56D60048F05C /* TrioNightscoutRemoteController.swift in Sources */ = {isa = PBXBuildFile; fileRef = DD4878182C7C56D60048F05C /* TrioNightscoutRemoteController.swift */; };
		DD48781C2C7DAF140048F05C /* SwiftJWT in Frameworks */ = {isa = PBXBuildFile; productRef = DD48781B2C7DAF140048F05C /* SwiftJWT */; };
		DD48781E2C7DAF2F0048F05C /* PushNotificationManager.swift in Sources */ = {isa = PBXBuildFile; fileRef = DD48781D2C7DAF2F0048F05C /* PushNotificationManager.swift */; };
		DD4878202C7DAF890048F05C /* PushMessage.swift in Sources */ = {isa = PBXBuildFile; fileRef = DD48781F2C7DAF890048F05C /* PushMessage.swift */; };
		DD493AD52ACF2109009A6922 /* ResumePump.swift in Sources */ = {isa = PBXBuildFile; fileRef = DD493AD42ACF2109009A6922 /* ResumePump.swift */; };
		DD493AD72ACF2139009A6922 /* SuspendPump.swift in Sources */ = {isa = PBXBuildFile; fileRef = DD493AD62ACF2139009A6922 /* SuspendPump.swift */; };
		DD493AD92ACF2171009A6922 /* Carbs.swift in Sources */ = {isa = PBXBuildFile; fileRef = DD493AD82ACF2171009A6922 /* Carbs.swift */; };
		DD493ADB2ACF21A3009A6922 /* Bolus.swift in Sources */ = {isa = PBXBuildFile; fileRef = DD493ADA2ACF21A3009A6922 /* Bolus.swift */; };
		DD493ADD2ACF21E0009A6922 /* Basals.swift in Sources */ = {isa = PBXBuildFile; fileRef = DD493ADC2ACF21E0009A6922 /* Basals.swift */; };
		DD493ADF2ACF22BB009A6922 /* SAge.swift in Sources */ = {isa = PBXBuildFile; fileRef = DD493ADE2ACF22BB009A6922 /* SAge.swift */; };
		DD493AE12ACF22FE009A6922 /* Profile.swift in Sources */ = {isa = PBXBuildFile; fileRef = DD493AE02ACF22FE009A6922 /* Profile.swift */; };
		DD493AE32ACF2358009A6922 /* CAge.swift in Sources */ = {isa = PBXBuildFile; fileRef = DD493AE22ACF2358009A6922 /* CAge.swift */; };
		DD493AE52ACF2383009A6922 /* Treatments.swift in Sources */ = {isa = PBXBuildFile; fileRef = DD493AE42ACF2383009A6922 /* Treatments.swift */; };
		DD493AE72ACF23CF009A6922 /* DeviceStatus.swift in Sources */ = {isa = PBXBuildFile; fileRef = DD493AE62ACF23CF009A6922 /* DeviceStatus.swift */; };
		DD493AE92ACF2445009A6922 /* BGData.swift in Sources */ = {isa = PBXBuildFile; fileRef = DD493AE82ACF2445009A6922 /* BGData.swift */; };
		DD4AFB3B2DB55CB600BB593F /* TimeOfDay.swift in Sources */ = {isa = PBXBuildFile; fileRef = DD4AFB3A2DB55CB600BB593F /* TimeOfDay.swift */; };
		DD4AFB3D2DB55D2900BB593F /* AlarmConfiguration.swift in Sources */ = {isa = PBXBuildFile; fileRef = DD4AFB3C2DB55D2900BB593F /* AlarmConfiguration.swift */; };
		DD4AFB492DB576C200BB593F /* AlarmSettingsView.swift in Sources */ = {isa = PBXBuildFile; fileRef = DD4AFB482DB576C200BB593F /* AlarmSettingsView.swift */; };
		DD4AFB612DB68BBC00BB593F /* AlarmListView.swift in Sources */ = {isa = PBXBuildFile; fileRef = DD4AFB602DB68BBC00BB593F /* AlarmListView.swift */; };
		DD4AFB672DB68C5500BB593F /* UUID+Identifiable.swift in Sources */ = {isa = PBXBuildFile; fileRef = DD4AFB662DB68C5500BB593F /* UUID+Identifiable.swift */; };
		DD4AFB6B2DB6BF2A00BB593F /* Binding+Optional.swift in Sources */ = {isa = PBXBuildFile; fileRef = DD4AFB6A2DB6BF2A00BB593F /* Binding+Optional.swift */; };
		DD50C7502D0828800057AE6F /* ContactSettingsViewModel.swift in Sources */ = {isa = PBXBuildFile; fileRef = DD50C74F2D0828800057AE6F /* ContactSettingsViewModel.swift */; };
		DD50C7532D0828D10057AE6F /* ContactSettingsView.swift in Sources */ = {isa = PBXBuildFile; fileRef = DD50C7522D0828D10057AE6F /* ContactSettingsView.swift */; };
		DD50C7552D0862770057AE6F /* ContactImageUpdater.swift in Sources */ = {isa = PBXBuildFile; fileRef = DD50C7542D0862770057AE6F /* ContactImageUpdater.swift */; };
		DD5334212C60EBEE00062F9D /* InsulinCartridgeChange.swift in Sources */ = {isa = PBXBuildFile; fileRef = DD5334202C60EBEE00062F9D /* InsulinCartridgeChange.swift */; };
		DD5334232C60ED3600062F9D /* IAge.swift in Sources */ = {isa = PBXBuildFile; fileRef = DD5334222C60ED3600062F9D /* IAge.swift */; };
		DD5334272C61668800062F9D /* InfoDisplaySettingsViewModel.swift in Sources */ = {isa = PBXBuildFile; fileRef = DD5334262C61668700062F9D /* InfoDisplaySettingsViewModel.swift */; };
		DD5334292C6166A500062F9D /* InfoDisplaySettingsView.swift in Sources */ = {isa = PBXBuildFile; fileRef = DD5334282C6166A500062F9D /* InfoDisplaySettingsView.swift */; };
		DD5334B02D1447C500CDD6EA /* BLEManager.swift in Sources */ = {isa = PBXBuildFile; fileRef = DD5334AF2D1447C500CDD6EA /* BLEManager.swift */; };
		DD5817172D2710E90041FB98 /* BLEDeviceSelectionView.swift in Sources */ = {isa = PBXBuildFile; fileRef = DD5817162D2710E50041FB98 /* BLEDeviceSelectionView.swift */; };
		DD58171A2D299EF80041FB98 /* DexcomHeartbeatBluetoothDevice.swift in Sources */ = {isa = PBXBuildFile; fileRef = DD5817192D299EF40041FB98 /* DexcomHeartbeatBluetoothDevice.swift */; };
		DD58171C2D299F940041FB98 /* BluetoothDevice.swift in Sources */ = {isa = PBXBuildFile; fileRef = DD58171B2D299F8D0041FB98 /* BluetoothDevice.swift */; };
		DD58171E2D299FCA0041FB98 /* BluetoothDeviceDelegate.swift in Sources */ = {isa = PBXBuildFile; fileRef = DD58171D2D299FC50041FB98 /* BluetoothDeviceDelegate.swift */; };
		DD5DA27C2DC930D6003D44FC /* GlucoseValue.swift in Sources */ = {isa = PBXBuildFile; fileRef = DD5DA27B2DC930D6003D44FC /* GlucoseValue.swift */; };
		DD608A082C1F584900F91132 /* DeviceStatusLoop.swift in Sources */ = {isa = PBXBuildFile; fileRef = DD608A072C1F584900F91132 /* DeviceStatusLoop.swift */; };
		DD608A0A2C23593900F91132 /* SMB.swift in Sources */ = {isa = PBXBuildFile; fileRef = DD608A092C23593900F91132 /* SMB.swift */; };
		DD608A0C2C27415C00F91132 /* BackgroundAlertManager.swift in Sources */ = {isa = PBXBuildFile; fileRef = DD608A0B2C27415C00F91132 /* BackgroundAlertManager.swift */; };
		DD6A935E2BFA6FA2003FFB8E /* DeviceStatusOpenAPS.swift in Sources */ = {isa = PBXBuildFile; fileRef = DD6A935D2BFA6FA2003FFB8E /* DeviceStatusOpenAPS.swift */; };
		DD7B0D442D730A3B0063DCB6 /* CycleHelper.swift in Sources */ = {isa = PBXBuildFile; fileRef = DD7B0D432D730A320063DCB6 /* CycleHelper.swift */; };
		DD7E19842ACDA50C00DBD158 /* Overrides.swift in Sources */ = {isa = PBXBuildFile; fileRef = DD7E19832ACDA50C00DBD158 /* Overrides.swift */; };
		DD7E19862ACDA59700DBD158 /* BGCheck.swift in Sources */ = {isa = PBXBuildFile; fileRef = DD7E19852ACDA59700DBD158 /* BGCheck.swift */; };
		DD7E19882ACDA5DA00DBD158 /* Notes.swift in Sources */ = {isa = PBXBuildFile; fileRef = DD7E19872ACDA5DA00DBD158 /* Notes.swift */; };
		DD7E198A2ACDA62600DBD158 /* SensorStart.swift in Sources */ = {isa = PBXBuildFile; fileRef = DD7E19892ACDA62600DBD158 /* SensorStart.swift */; };
		DD7F4B9D2DD1EAE500D449E9 /* AlarmAudioSection.swift in Sources */ = {isa = PBXBuildFile; fileRef = DD7F4B9C2DD1EAE500D449E9 /* AlarmAudioSection.swift */; };
		DD7F4B9F2DD1F92700D449E9 /* AlarmActiveSection.swift in Sources */ = {isa = PBXBuildFile; fileRef = DD7F4B9E2DD1F92700D449E9 /* AlarmActiveSection.swift */; };
		DD7F4BA12DD2193F00D449E9 /* AlarmSnoozeSection.swift in Sources */ = {isa = PBXBuildFile; fileRef = DD7F4BA02DD2193F00D449E9 /* AlarmSnoozeSection.swift */; };
		DD7F4BC52DD3CE0700D449E9 /* AlarmBGLimitSection.swift in Sources */ = {isa = PBXBuildFile; fileRef = DD7F4BC42DD3CE0700D449E9 /* AlarmBGLimitSection.swift */; };
		DD7F4BC72DD473A600D449E9 /* FastDropCondition.swift in Sources */ = {isa = PBXBuildFile; fileRef = DD7F4BC62DD473A600D449E9 /* FastDropCondition.swift */; };
		DD7F4C032DD4B92E00D449E9 /* NotLoopingAlarmEditor.swift in Sources */ = {isa = PBXBuildFile; fileRef = DD7F4C022DD4B92E00D449E9 /* NotLoopingAlarmEditor.swift */; };
		DD7F4C052DD4BBE200D449E9 /* NotLoopingCondition.swift in Sources */ = {isa = PBXBuildFile; fileRef = DD7F4C042DD4BBE200D449E9 /* NotLoopingCondition.swift */; };
		DD7F4C072DD5042F00D449E9 /* OverrideStartAlarmEditor.swift in Sources */ = {isa = PBXBuildFile; fileRef = DD7F4C062DD5042F00D449E9 /* OverrideStartAlarmEditor.swift */; };
		DD7F4C092DD504A700D449E9 /* OverrideStartCondition.swift in Sources */ = {isa = PBXBuildFile; fileRef = DD7F4C082DD504A700D449E9 /* OverrideStartCondition.swift */; };
		DD7F4C0B2DD51C5500D449E9 /* OverrideEndCondition.swift in Sources */ = {isa = PBXBuildFile; fileRef = DD7F4C0A2DD51C5500D449E9 /* OverrideEndCondition.swift */; };
		DD7F4C0D2DD51C8100D449E9 /* OverrideEndAlarmEditor.swift in Sources */ = {isa = PBXBuildFile; fileRef = DD7F4C0C2DD51C8100D449E9 /* OverrideEndAlarmEditor.swift */; };
		DD7F4C0F2DD51EC200D449E9 /* TempTargetStartCondition.swift in Sources */ = {isa = PBXBuildFile; fileRef = DD7F4C0E2DD51EC200D449E9 /* TempTargetStartCondition.swift */; };
		DD7F4C112DD51ED900D449E9 /* TempTargetStartAlarmEditor.swift in Sources */ = {isa = PBXBuildFile; fileRef = DD7F4C102DD51ED900D449E9 /* TempTargetStartAlarmEditor.swift */; };
		DD7F4C132DD51FD500D449E9 /* TempTargetEndCondition.swift in Sources */ = {isa = PBXBuildFile; fileRef = DD7F4C122DD51FD500D449E9 /* TempTargetEndCondition.swift */; };
		DD7F4C152DD51FEB00D449E9 /* TempTargetEndAlarmEditor.swift in Sources */ = {isa = PBXBuildFile; fileRef = DD7F4C142DD51FEB00D449E9 /* TempTargetEndAlarmEditor.swift */; };
		DD7F4C172DD63FA700D449E9 /* RecBolusCondition.swift in Sources */ = {isa = PBXBuildFile; fileRef = DD7F4C162DD63FA700D449E9 /* RecBolusCondition.swift */; };
		DD7F4C192DD63FD500D449E9 /* RecBolusAlarmEditor.swift in Sources */ = {isa = PBXBuildFile; fileRef = DD7F4C182DD63FD500D449E9 /* RecBolusAlarmEditor.swift */; };
		DD7F4C1B2DD6501D00D449E9 /* COBCondition.swift in Sources */ = {isa = PBXBuildFile; fileRef = DD7F4C1A2DD6501D00D449E9 /* COBCondition.swift */; };
		DD7F4C1D2DD650D500D449E9 /* COBAlarmEditor.swift in Sources */ = {isa = PBXBuildFile; fileRef = DD7F4C1C2DD650D500D449E9 /* COBAlarmEditor.swift */; };
		DD7F4C1F2DD6648B00D449E9 /* FastRiseCondition.swift in Sources */ = {isa = PBXBuildFile; fileRef = DD7F4C1E2DD6648B00D449E9 /* FastRiseCondition.swift */; };
		DD7F4C212DD66BB200D449E9 /* FastRiseAlarmEditor.swift in Sources */ = {isa = PBXBuildFile; fileRef = DD7F4C202DD66BB100D449E9 /* FastRiseAlarmEditor.swift */; };
		DD7F4C232DD7A62200D449E9 /* AlarmType+SortDirection.swift in Sources */ = {isa = PBXBuildFile; fileRef = DD7F4C222DD7A62200D449E9 /* AlarmType+SortDirection.swift */; };
		DD7F4C252DD7B20700D449E9 /* AlarmType+timeUnit.swift in Sources */ = {isa = PBXBuildFile; fileRef = DD7F4C242DD7B20700D449E9 /* AlarmType+timeUnit.swift */; };
		DD7FFAFD2A72953000C3A304 /* EKEventStore+Extensions.swift in Sources */ = {isa = PBXBuildFile; fileRef = DD7FFAFC2A72953000C3A304 /* EKEventStore+Extensions.swift */; };
		DD8060DB2E2ACE5900626B91 /* TabCustomizationModal.swift in Sources */ = {isa = PBXBuildFile; fileRef = DD8060DA2E2ACE5900626B91 /* TabCustomizationModal.swift */; };
		DD8316182DE3633D004467AA /* GeneralSettingsView.swift in Sources */ = {isa = PBXBuildFile; fileRef = DD8316172DE3633D004467AA /* GeneralSettingsView.swift */; };
		DD8316442DE47CA9004467AA /* BGPicker.swift in Sources */ = {isa = PBXBuildFile; fileRef = DD8316432DE47CA9004467AA /* BGPicker.swift */; };
		DD8316462DE49B09004467AA /* GraphSettingsView.swift in Sources */ = {isa = PBXBuildFile; fileRef = DD8316452DE49B09004467AA /* GraphSettingsView.swift */; };
		DD8316482DE49EE5004467AA /* Storage+Migrate.swift in Sources */ = {isa = PBXBuildFile; fileRef = DD8316472DE49EE5004467AA /* Storage+Migrate.swift */; };
		DD83164A2DE4C504004467AA /* SettingsStepperRow.swift in Sources */ = {isa = PBXBuildFile; fileRef = DD8316492DE4C504004467AA /* SettingsStepperRow.swift */; };
		DD83164C2DE4DB3A004467AA /* BinaryFloatingPoint+localized.swift in Sources */ = {isa = PBXBuildFile; fileRef = DD83164B2DE4DB3A004467AA /* BinaryFloatingPoint+localized.swift */; };
		DD83164E2DE4E093004467AA /* CalendarSettingsView.swift in Sources */ = {isa = PBXBuildFile; fileRef = DD83164D2DE4E093004467AA /* CalendarSettingsView.swift */; };
		DD8316502DE4E635004467AA /* SettingsMenuView.swift in Sources */ = {isa = PBXBuildFile; fileRef = DD83164F2DE4E635004467AA /* SettingsMenuView.swift */; };
		DD85E9952D739CFE001C8BB7 /* OmnipodDashHeartbeatBluetoothTransmitter.swift in Sources */ = {isa = PBXBuildFile; fileRef = DD85E9942D739CED001C8BB7 /* OmnipodDashHeartbeatBluetoothTransmitter.swift */; };
		DD91E4DD2BDEC3F8002D9E97 /* GlucoseConversion.swift in Sources */ = {isa = PBXBuildFile; fileRef = DD91E4DC2BDEC3F8002D9E97 /* GlucoseConversion.swift */; };
		DD98F54424BCEFEE0007425A /* ShareClientExtension.swift in Sources */ = {isa = PBXBuildFile; fileRef = DD98F54324BCEFEE0007425A /* ShareClientExtension.swift */; };
		DD9ACA042D32821400415D8A /* DeviceStatusTask.swift in Sources */ = {isa = PBXBuildFile; fileRef = DD9ACA032D32821200415D8A /* DeviceStatusTask.swift */; };
		DD9ACA062D32AF7900415D8A /* TreatmentsTask.swift in Sources */ = {isa = PBXBuildFile; fileRef = DD9ACA052D32AF6E00415D8A /* TreatmentsTask.swift */; };
		DD9ACA082D32F68B00415D8A /* BGTask.swift in Sources */ = {isa = PBXBuildFile; fileRef = DD9ACA072D32F68900415D8A /* BGTask.swift */; };
		DD9ACA0A2D33095600415D8A /* MinAgoTask.swift in Sources */ = {isa = PBXBuildFile; fileRef = DD9ACA092D33095500415D8A /* MinAgoTask.swift */; };
		DD9ACA0C2D33BB8600415D8A /* CalendarTask.swift in Sources */ = {isa = PBXBuildFile; fileRef = DD9ACA0B2D33BB8400415D8A /* CalendarTask.swift */; };
		DD9ACA0E2D340BFF00415D8A /* AlarmTask.swift in Sources */ = {isa = PBXBuildFile; fileRef = DD9ACA0D2D340BFE00415D8A /* AlarmTask.swift */; };
		DD9ACA102D34129200415D8A /* Task.swift in Sources */ = {isa = PBXBuildFile; fileRef = DD9ACA0F2D34128600415D8A /* Task.swift */; };
		DD9ED0C82D355244000D2A63 /* LogViewModel.swift in Sources */ = {isa = PBXBuildFile; fileRef = DD9ED0C72D35523F000D2A63 /* LogViewModel.swift */; };
		DD9ED0CA2D355257000D2A63 /* LogView.swift in Sources */ = {isa = PBXBuildFile; fileRef = DD9ED0C92D355256000D2A63 /* LogView.swift */; };
		DD9ED0CC2D35526E000D2A63 /* SearchBar.swift in Sources */ = {isa = PBXBuildFile; fileRef = DD9ED0CB2D35526E000D2A63 /* SearchBar.swift */; };
		DD9ED0CE2D35587A000D2A63 /* LogEntry.swift in Sources */ = {isa = PBXBuildFile; fileRef = DD9ED0CD2D355879000D2A63 /* LogEntry.swift */; };
		DDA9ACA82D6A66E200E6F1A9 /* ContactColorOption.swift in Sources */ = {isa = PBXBuildFile; fileRef = DDA9ACA72D6A66DD00E6F1A9 /* ContactColorOption.swift */; };
		DDA9ACAA2D6A6B8300E6F1A9 /* ContactIncludeOption.swift in Sources */ = {isa = PBXBuildFile; fileRef = DDA9ACA92D6A6B8200E6F1A9 /* ContactIncludeOption.swift */; };
		DDA9ACAC2D6B317100E6F1A9 /* ContactType.swift in Sources */ = {isa = PBXBuildFile; fileRef = DDA9ACAB2D6B316F00E6F1A9 /* ContactType.swift */; };
		DDAD162F2D2EF9830084BE10 /* RileyLinkHeartbeatBluetoothDevice.swift in Sources */ = {isa = PBXBuildFile; fileRef = DDAD162E2D2EF97C0084BE10 /* RileyLinkHeartbeatBluetoothDevice.swift */; };
		DDB0AF522BB1A8BE00AFA48B /* BuildDetails.swift in Sources */ = {isa = PBXBuildFile; fileRef = DDB0AF512BB1A8BE00AFA48B /* BuildDetails.swift */; };
		DDB0AF552BB1B24A00AFA48B /* BuildDetails.plist in Resources */ = {isa = PBXBuildFile; fileRef = DDB0AF542BB1B24A00AFA48B /* BuildDetails.plist */; };
		DDB9FC7B2DDB573F00EFAA76 /* IOBCondition.swift in Sources */ = {isa = PBXBuildFile; fileRef = DDB9FC7A2DDB573F00EFAA76 /* IOBCondition.swift */; };
		DDB9FC7D2DDB575300EFAA76 /* IOBAlarmEditor.swift in Sources */ = {isa = PBXBuildFile; fileRef = DDB9FC7C2DDB575300EFAA76 /* IOBAlarmEditor.swift */; };
		DDB9FC7F2DDB584500EFAA76 /* BolusEntry.swift in Sources */ = {isa = PBXBuildFile; fileRef = DDB9FC7E2DDB584500EFAA76 /* BolusEntry.swift */; };
		DDBD19962DFB44B0005C2D69 /* Alarm+byPriorityThenSpec.swift in Sources */ = {isa = PBXBuildFile; fileRef = DDBD19952DFB44B0005C2D69 /* Alarm+byPriorityThenSpec.swift */; };
		DDBE3ABD2CB5A961006B37DC /* OverrideView.swift in Sources */ = {isa = PBXBuildFile; fileRef = DDBE3ABC2CB5A961006B37DC /* OverrideView.swift */; };
		DDC6CA3D2DD7C6090060EE25 /* TemporaryCondition.swift in Sources */ = {isa = PBXBuildFile; fileRef = DDC6CA3C2DD7C6090060EE25 /* TemporaryCondition.swift */; };
		DDC6CA3F2DD7C6340060EE25 /* TemporaryAlarmEditor.swift in Sources */ = {isa = PBXBuildFile; fileRef = DDC6CA3E2DD7C6340060EE25 /* TemporaryAlarmEditor.swift */; };
		DDC6CA412DD8CCCE0060EE25 /* SensorAgeAlarmEditor.swift in Sources */ = {isa = PBXBuildFile; fileRef = DDC6CA402DD8CCCE0060EE25 /* SensorAgeAlarmEditor.swift */; };
		DDC6CA432DD8CED20060EE25 /* SensorAgeCondition.swift in Sources */ = {isa = PBXBuildFile; fileRef = DDC6CA422DD8CED20060EE25 /* SensorAgeCondition.swift */; };
		DDC6CA452DD8D8E60060EE25 /* PumpChangeCondition.swift in Sources */ = {isa = PBXBuildFile; fileRef = DDC6CA442DD8D8E60060EE25 /* PumpChangeCondition.swift */; };
		DDC6CA472DD8D9010060EE25 /* PumpChangeAlarmEditor.swift in Sources */ = {isa = PBXBuildFile; fileRef = DDC6CA462DD8D9010060EE25 /* PumpChangeAlarmEditor.swift */; };
		DDC6CA492DD8E47A0060EE25 /* PumpVolumeCondition.swift in Sources */ = {isa = PBXBuildFile; fileRef = DDC6CA482DD8E47A0060EE25 /* PumpVolumeCondition.swift */; };
		DDC6CA4B2DD8E4960060EE25 /* PumpVolumeAlarmEditor.swift in Sources */ = {isa = PBXBuildFile; fileRef = DDC6CA4A2DD8E4960060EE25 /* PumpVolumeAlarmEditor.swift */; };
		DDC7E5152DBCFA7900EB1127 /* SnoozerViewController.swift in Sources */ = {isa = PBXBuildFile; fileRef = DDC7E5132DBCE1B900EB1127 /* SnoozerViewController.swift */; };
		DDC7E5162DBCFA7F00EB1127 /* SnoozerView.swift in Sources */ = {isa = PBXBuildFile; fileRef = DDC7E5122DBCE1B900EB1127 /* SnoozerView.swift */; };
		DDC7E5382DBD887400EB1127 /* isOnPhoneCall.swift in Sources */ = {isa = PBXBuildFile; fileRef = DDC7E5372DBD887400EB1127 /* isOnPhoneCall.swift */; };
		DDC7E5422DBD8A1600EB1127 /* AlarmGeneralSection.swift in Sources */ = {isa = PBXBuildFile; fileRef = DDC7E5392DBD8A1600EB1127 /* AlarmGeneralSection.swift */; };
		DDC7E5432DBD8A1600EB1127 /* SoundFile.swift in Sources */ = {isa = PBXBuildFile; fileRef = DDC7E53A2DBD8A1600EB1127 /* SoundFile.swift */; };
		DDC7E5442DBD8A1600EB1127 /* BuildExpireAlarmEditor.swift in Sources */ = {isa = PBXBuildFile; fileRef = DDC7E53C2DBD8A1600EB1127 /* BuildExpireAlarmEditor.swift */; };
		DDC7E5462DBD8A1600EB1127 /* LowBgAlarmEditor.swift in Sources */ = {isa = PBXBuildFile; fileRef = DDC7E53E2DBD8A1600EB1127 /* LowBgAlarmEditor.swift */; };
		DDC7E5472DBD8A1600EB1127 /* AlarmEditor.swift in Sources */ = {isa = PBXBuildFile; fileRef = DDC7E5402DBD8A1600EB1127 /* AlarmEditor.swift */; };
		DDC7E5CF2DC77C2000EB1127 /* SnoozerViewModel.swift in Sources */ = {isa = PBXBuildFile; fileRef = DDC7E5CE2DC77C2000EB1127 /* SnoozerViewModel.swift */; };
		DDCC3A4B2DDBB5E4006F1C10 /* BatteryCondition.swift in Sources */ = {isa = PBXBuildFile; fileRef = DDCC3A4A2DDBB5E4006F1C10 /* BatteryCondition.swift */; };
		DDCC3A4D2DDBB77C006F1C10 /* BatteryAlarmEditor.swift in Sources */ = {isa = PBXBuildFile; fileRef = DDCC3A4C2DDBB77C006F1C10 /* BatteryAlarmEditor.swift */; };
		DDCC3A4F2DDC5B54006F1C10 /* BatteryDropCondition.swift in Sources */ = {isa = PBXBuildFile; fileRef = DDCC3A4E2DDC5B54006F1C10 /* BatteryDropCondition.swift */; };
		DDCC3A542DDC5D62006F1C10 /* BatteryDropAlarmEditor.swift in Sources */ = {isa = PBXBuildFile; fileRef = DDCC3A532DDC5D62006F1C10 /* BatteryDropAlarmEditor.swift */; };
		DDCC3A562DDC9617006F1C10 /* MissedBolusCondition.swift in Sources */ = {isa = PBXBuildFile; fileRef = DDCC3A552DDC9617006F1C10 /* MissedBolusCondition.swift */; };
		DDCC3A582DDC9655006F1C10 /* MissedBolusAlarmEditor.swift in Sources */ = {isa = PBXBuildFile; fileRef = DDCC3A572DDC9655006F1C10 /* MissedBolusAlarmEditor.swift */; };
		DDCC3A5A2DDC988F006F1C10 /* CarbSample.swift in Sources */ = {isa = PBXBuildFile; fileRef = DDCC3A592DDC988F006F1C10 /* CarbSample.swift */; };
		DDCF979424C0D380002C9752 /* UIViewExtension.swift in Sources */ = {isa = PBXBuildFile; fileRef = DDCF979324C0D380002C9752 /* UIViewExtension.swift */; };
		DDCF9A802D85FD0B004DF4DD /* Alarm.swift in Sources */ = {isa = PBXBuildFile; fileRef = DDCF9A7F2D85FD09004DF4DD /* Alarm.swift */; };
		DDCF9A822D85FD15004DF4DD /* AlarmType.swift in Sources */ = {isa = PBXBuildFile; fileRef = DDCF9A812D85FD14004DF4DD /* AlarmType.swift */; };
		DDCF9A882D85FD33004DF4DD /* AlarmData.swift in Sources */ = {isa = PBXBuildFile; fileRef = DDCF9A872D85FD33004DF4DD /* AlarmData.swift */; };
		DDCF9A8C2D86005E004DF4DD /* AlarmManager.swift in Sources */ = {isa = PBXBuildFile; fileRef = DDCF9A8B2D86005E004DF4DD /* AlarmManager.swift */; };
		DDCFCAF22B17273200BE5751 /* LoopFollowDisplayNameConfig.xcconfig in Resources */ = {isa = PBXBuildFile; fileRef = DDCFCAF12B17273200BE5751 /* LoopFollowDisplayNameConfig.xcconfig */; };
		DDD10EFF2C510C3C00D76A8E /* ObservableUserDefaultsValue.swift in Sources */ = {isa = PBXBuildFile; fileRef = DDD10EFE2C510C3C00D76A8E /* ObservableUserDefaultsValue.swift */; };
		DDD10F012C510C6B00D76A8E /* ObservableUserDefaults.swift in Sources */ = {isa = PBXBuildFile; fileRef = DDD10F002C510C6B00D76A8E /* ObservableUserDefaults.swift */; };
		DDD10F032C518A6500D76A8E /* TreatmentResponse.swift in Sources */ = {isa = PBXBuildFile; fileRef = DDD10F022C518A6500D76A8E /* TreatmentResponse.swift */; };
		DDD10F052C529DA200D76A8E /* ObservableValue.swift in Sources */ = {isa = PBXBuildFile; fileRef = DDD10F042C529DA200D76A8E /* ObservableValue.swift */; };
		DDD10F072C529DE800D76A8E /* Observable.swift in Sources */ = {isa = PBXBuildFile; fileRef = DDD10F062C529DE800D76A8E /* Observable.swift */; };
		DDD10F0B2C54192A00D76A8E /* TemporaryTarget.swift in Sources */ = {isa = PBXBuildFile; fileRef = DDD10F0A2C54192A00D76A8E /* TemporaryTarget.swift */; };
		DDDB86F12DF7223C00AADDAC /* DeleteAlarmSection.swift in Sources */ = {isa = PBXBuildFile; fileRef = DDDB86F02DF7223C00AADDAC /* DeleteAlarmSection.swift */; };
		DDDC01DD2E244B3100D9975C /* JWTManager.swift in Sources */ = {isa = PBXBuildFile; fileRef = DDDC01DC2E244B3100D9975C /* JWTManager.swift */; };
		DDDC31CC2E13A7DF009EA0F3 /* AddAlarmSheet.swift in Sources */ = {isa = PBXBuildFile; fileRef = DDDC31CB2E13A7DF009EA0F3 /* AddAlarmSheet.swift */; };
		DDDC31CE2E13A811009EA0F3 /* AlarmTile.swift in Sources */ = {isa = PBXBuildFile; fileRef = DDDC31CD2E13A811009EA0F3 /* AlarmTile.swift */; };
		DDDF6F492D479AF000884336 /* NoRemoteView.swift in Sources */ = {isa = PBXBuildFile; fileRef = DDDF6F482D479AEF00884336 /* NoRemoteView.swift */; };
		DDE69ED22C7256260013EAEC /* RemoteType.swift in Sources */ = {isa = PBXBuildFile; fileRef = DDE69ED12C7256260013EAEC /* RemoteType.swift */; };
		DDE75D232DE5E505007C1FC1 /* Glyph.swift in Sources */ = {isa = PBXBuildFile; fileRef = DDE75D222DE5E505007C1FC1 /* Glyph.swift */; };
		DDE75D272DE5E539007C1FC1 /* ActionRow.swift in Sources */ = {isa = PBXBuildFile; fileRef = DDE75D262DE5E539007C1FC1 /* ActionRow.swift */; };
		DDE75D292DE5E56C007C1FC1 /* LinkRow.swift in Sources */ = {isa = PBXBuildFile; fileRef = DDE75D282DE5E56C007C1FC1 /* LinkRow.swift */; };
		DDE75D2B2DE5E613007C1FC1 /* NavigationRow.swift in Sources */ = {isa = PBXBuildFile; fileRef = DDE75D2A2DE5E613007C1FC1 /* NavigationRow.swift */; };
		DDE75D2D2DE71401007C1FC1 /* TogglableSecureInput.swift in Sources */ = {isa = PBXBuildFile; fileRef = DDE75D2C2DE71401007C1FC1 /* TogglableSecureInput.swift */; };
		DDEF503A2D31615000999A5D /* LogManager.swift in Sources */ = {isa = PBXBuildFile; fileRef = DDEF50392D31614200999A5D /* LogManager.swift */; };
		DDEF503C2D31BE2D00999A5D /* TaskScheduler.swift in Sources */ = {isa = PBXBuildFile; fileRef = DDEF503B2D31BE2A00999A5D /* TaskScheduler.swift */; };
		DDEF503F2D32754F00999A5D /* ProfileTask.swift in Sources */ = {isa = PBXBuildFile; fileRef = DDEF503E2D32754A00999A5D /* ProfileTask.swift */; };
		DDEF50402D479B8A00884336 /* LoopAPNSService.swift in Sources */ = {isa = PBXBuildFile; fileRef = DDEF503F2D479B8A00884336 /* LoopAPNSService.swift */; };
		DDEF50422D479BAA00884336 /* LoopAPNSCarbsView.swift in Sources */ = {isa = PBXBuildFile; fileRef = DDEF50412D479BAA00884336 /* LoopAPNSCarbsView.swift */; };
		DDEF50432D479BBA00884336 /* LoopAPNSBolusView.swift in Sources */ = {isa = PBXBuildFile; fileRef = DDEF50422D479BBA00884336 /* LoopAPNSBolusView.swift */; };
		DDEF50452D479BDA00884336 /* LoopAPNSRemoteView.swift in Sources */ = {isa = PBXBuildFile; fileRef = DDEF50442D479BDA00884336 /* LoopAPNSRemoteView.swift */; };
		DDF2C0102BEFA991007A20E6 /* GitHubService.swift in Sources */ = {isa = PBXBuildFile; fileRef = DDF2C00F2BEFA991007A20E6 /* GitHubService.swift */; };
		DDF2C0122BEFB733007A20E6 /* AppVersionManager.swift in Sources */ = {isa = PBXBuildFile; fileRef = DDF2C0112BEFB733007A20E6 /* AppVersionManager.swift */; };
		DDF2C0142BEFD468007A20E6 /* blacklisted-versions.json in Resources */ = {isa = PBXBuildFile; fileRef = DDF2C0132BEFD468007A20E6 /* blacklisted-versions.json */; };
		DDF699962C5582290058A8D9 /* TextFieldWithToolBar.swift in Sources */ = {isa = PBXBuildFile; fileRef = DDF699952C5582290058A8D9 /* TextFieldWithToolBar.swift */; };
		DDF699992C5AA3060058A8D9 /* TempTargetPresetManager.swift in Sources */ = {isa = PBXBuildFile; fileRef = DDF699982C5AA3060058A8D9 /* TempTargetPresetManager.swift */; };
		DDF6999B2C5AA32E0058A8D9 /* TempTargetPreset.swift in Sources */ = {isa = PBXBuildFile; fileRef = DDF6999A2C5AA32E0058A8D9 /* TempTargetPreset.swift */; };
		DDF6999E2C5AAA640058A8D9 /* ErrorMessageView.swift in Sources */ = {isa = PBXBuildFile; fileRef = DDF6999D2C5AAA640058A8D9 /* ErrorMessageView.swift */; };
		DDF9676E2AD08C6E00C5EB95 /* SiteChange.swift in Sources */ = {isa = PBXBuildFile; fileRef = DDF9676D2AD08C6E00C5EB95 /* SiteChange.swift */; };
		DDFD5C532CB167DA00D3FD68 /* TRCCommandType.swift in Sources */ = {isa = PBXBuildFile; fileRef = DDFD5C522CB167DA00D3FD68 /* TRCCommandType.swift */; };
		DDFF3D7F2D1414A200BF9D9E /* BLEDevice.swift in Sources */ = {isa = PBXBuildFile; fileRef = DDFF3D7E2D1414A200BF9D9E /* BLEDevice.swift */; };
		DDFF3D852D14279B00BF9D9E /* BackgroundRefreshSettingsView.swift in Sources */ = {isa = PBXBuildFile; fileRef = DDFF3D842D14279B00BF9D9E /* BackgroundRefreshSettingsView.swift */; };
		DDFF3D872D14280500BF9D9E /* BackgroundRefreshSettingsViewModel.swift in Sources */ = {isa = PBXBuildFile; fileRef = DDFF3D862D14280500BF9D9E /* BackgroundRefreshSettingsViewModel.swift */; };
		DDFF3D892D1429AB00BF9D9E /* BackgroundRefreshType.swift in Sources */ = {isa = PBXBuildFile; fileRef = DDFF3D882D1429AB00BF9D9E /* BackgroundRefreshType.swift */; };
		FC16A97A24996673003D6245 /* NightScout.swift in Sources */ = {isa = PBXBuildFile; fileRef = FC16A97924996673003D6245 /* NightScout.swift */; };
		FC16A97B249966A3003D6245 /* AlarmSound.swift in Sources */ = {isa = PBXBuildFile; fileRef = FC7CE589248ABEA3001F83B8 /* AlarmSound.swift */; };
		FC16A97D24996747003D6245 /* SpeakBG.swift in Sources */ = {isa = PBXBuildFile; fileRef = FC16A97C24996747003D6245 /* SpeakBG.swift */; };
		FC16A97F249969E2003D6245 /* Graphs.swift in Sources */ = {isa = PBXBuildFile; fileRef = FC16A97E249969E2003D6245 /* Graphs.swift */; };
		FC16A98124996C07003D6245 /* DateTime.swift in Sources */ = {isa = PBXBuildFile; fileRef = FC16A98024996C07003D6245 /* DateTime.swift */; };
		FC1BDD2B24A22650001B652C /* Stats.swift in Sources */ = {isa = PBXBuildFile; fileRef = FC1BDD2A24A22650001B652C /* Stats.swift */; };
		FC1BDD2D24A23204001B652C /* MainViewController+updateStats.swift in Sources */ = {isa = PBXBuildFile; fileRef = FC1BDD2C24A23204001B652C /* MainViewController+updateStats.swift */; };
		FC1BDD3224A2585C001B652C /* DataStructs.swift in Sources */ = {isa = PBXBuildFile; fileRef = FC1BDD2E24A232A3001B652C /* DataStructs.swift */; };
		FC3AE7B5249E8E0E00AAE1E0 /* LoopFollow.xcdatamodeld in Sources */ = {isa = PBXBuildFile; fileRef = FC3AE7B3249E8E0E00AAE1E0 /* LoopFollow.xcdatamodeld */; };
		FC3CAB022493B6220068A152 /* BackgroundTaskAudio.swift in Sources */ = {isa = PBXBuildFile; fileRef = FCC688592489554800A0279D /* BackgroundTaskAudio.swift */; };
		FC5A5C3D2497B229009C550E /* Config.xcconfig in Resources */ = {isa = PBXBuildFile; fileRef = FC5A5C3C2497B229009C550E /* Config.xcconfig */; };
		FC7CE518248ABE37001F83B8 /* Siri_Alert_Calibration_Needed.caf in Resources */ = {isa = PBXBuildFile; fileRef = FC7CE4A9248ABE2B001F83B8 /* Siri_Alert_Calibration_Needed.caf */; };
		FC7CE519248ABE37001F83B8 /* Rise_And_Shine.caf in Resources */ = {isa = PBXBuildFile; fileRef = FC7CE4AA248ABE2B001F83B8 /* Rise_And_Shine.caf */; };
		FC7CE51A248ABE37001F83B8 /* Jingle_All_The_Way.caf in Resources */ = {isa = PBXBuildFile; fileRef = FC7CE4AB248ABE2B001F83B8 /* Jingle_All_The_Way.caf */; };
		FC7CE51B248ABE37001F83B8 /* Thunder_Sound_FX.caf in Resources */ = {isa = PBXBuildFile; fileRef = FC7CE4AC248ABE2B001F83B8 /* Thunder_Sound_FX.caf */; };
		FC7CE51C248ABE37001F83B8 /* Sci-Fi_Spaceship_Warm_Up.caf in Resources */ = {isa = PBXBuildFile; fileRef = FC7CE4AD248ABE2B001F83B8 /* Sci-Fi_Spaceship_Warm_Up.caf */; };
		FC7CE51D248ABE37001F83B8 /* Not_Kiddin.caf in Resources */ = {isa = PBXBuildFile; fileRef = FC7CE4AE248ABE2B001F83B8 /* Not_Kiddin.caf */; };
		FC7CE51E248ABE37001F83B8 /* Computer_Magic.caf in Resources */ = {isa = PBXBuildFile; fileRef = FC7CE4AF248ABE2B001F83B8 /* Computer_Magic.caf */; };
		FC7CE51F248ABE37001F83B8 /* Cartoon_Tip_Toe_Sneaky_Walk.caf in Resources */ = {isa = PBXBuildFile; fileRef = FC7CE4B0248ABE2B001F83B8 /* Cartoon_Tip_Toe_Sneaky_Walk.caf */; };
		FC7CE520248ABE37001F83B8 /* Burglar_Alarm_Siren_1.caf in Resources */ = {isa = PBXBuildFile; fileRef = FC7CE4B1248ABE2C001F83B8 /* Burglar_Alarm_Siren_1.caf */; };
		FC7CE521248ABE37001F83B8 /* Emergency_Alarm_Carbon_Monoxide.caf in Resources */ = {isa = PBXBuildFile; fileRef = FC7CE4B2248ABE2C001F83B8 /* Emergency_Alarm_Carbon_Monoxide.caf */; };
		FC7CE522248ABE37001F83B8 /* Signature_Corporate.caf in Resources */ = {isa = PBXBuildFile; fileRef = FC7CE4B3248ABE2C001F83B8 /* Signature_Corporate.caf */; };
		FC7CE523248ABE37001F83B8 /* Wake_Up_Will_You.caf in Resources */ = {isa = PBXBuildFile; fileRef = FC7CE4B4248ABE2C001F83B8 /* Wake_Up_Will_You.caf */; };
		FC7CE524248ABE37001F83B8 /* Marimba_Flutter_or_Shake.caf in Resources */ = {isa = PBXBuildFile; fileRef = FC7CE4B5248ABE2C001F83B8 /* Marimba_Flutter_or_Shake.caf */; };
		FC7CE525248ABE37001F83B8 /* Sci-Fi_Warning.caf in Resources */ = {isa = PBXBuildFile; fileRef = FC7CE4B6248ABE2C001F83B8 /* Sci-Fi_Warning.caf */; };
		FC7CE526248ABE37001F83B8 /* Sci-Fi_Alarm_Loop_3.caf in Resources */ = {isa = PBXBuildFile; fileRef = FC7CE4B7248ABE2C001F83B8 /* Sci-Fi_Alarm_Loop_3.caf */; };
		FC7CE527248ABE37001F83B8 /* Alert_Tone_Ringtone_2.caf in Resources */ = {isa = PBXBuildFile; fileRef = FC7CE4B8248ABE2C001F83B8 /* Alert_Tone_Ringtone_2.caf */; };
		FC7CE528248ABE37001F83B8 /* Cartoon_Bounce_To_Ceiling.caf in Resources */ = {isa = PBXBuildFile; fileRef = FC7CE4B9248ABE2D001F83B8 /* Cartoon_Bounce_To_Ceiling.caf */; };
		FC7CE529248ABE37001F83B8 /* Laser_Shoot.caf in Resources */ = {isa = PBXBuildFile; fileRef = FC7CE4BA248ABE2D001F83B8 /* Laser_Shoot.caf */; };
		FC7CE52A248ABE37001F83B8 /* Nightguard.caf in Resources */ = {isa = PBXBuildFile; fileRef = FC7CE4BB248ABE2D001F83B8 /* Nightguard.caf */; };
		FC7CE52B248ABE37001F83B8 /* Machine_Charge.caf in Resources */ = {isa = PBXBuildFile; fileRef = FC7CE4BC248ABE2D001F83B8 /* Machine_Charge.caf */; };
		FC7CE52C248ABE37001F83B8 /* Cuckoo_Clock.caf in Resources */ = {isa = PBXBuildFile; fileRef = FC7CE4BD248ABE2D001F83B8 /* Cuckoo_Clock.caf */; };
		FC7CE52D248ABE37001F83B8 /* Siri_Urgent_High_Glucose.caf in Resources */ = {isa = PBXBuildFile; fileRef = FC7CE4BE248ABE2D001F83B8 /* Siri_Urgent_High_Glucose.caf */; };
		FC7CE52E248ABE37001F83B8 /* Cartoon_Villain_Horns.caf in Resources */ = {isa = PBXBuildFile; fileRef = FC7CE4BF248ABE2D001F83B8 /* Cartoon_Villain_Horns.caf */; };
		FC7CE52F248ABE37001F83B8 /* Siri_Glucose_Rising_Fast.caf in Resources */ = {isa = PBXBuildFile; fileRef = FC7CE4C0248ABE2D001F83B8 /* Siri_Glucose_Rising_Fast.caf */; };
		FC7CE530248ABE37001F83B8 /* Dhol_Shuffleloop.caf in Resources */ = {isa = PBXBuildFile; fileRef = FC7CE4C1248ABE2E001F83B8 /* Dhol_Shuffleloop.caf */; };
		FC7CE531248ABE37001F83B8 /* Sci-Fi_Computer_Console_Alarm.caf in Resources */ = {isa = PBXBuildFile; fileRef = FC7CE4C2248ABE2E001F83B8 /* Sci-Fi_Computer_Console_Alarm.caf */; };
		FC7CE532248ABE37001F83B8 /* Siri_High_Glucose.caf in Resources */ = {isa = PBXBuildFile; fileRef = FC7CE4C3248ABE2E001F83B8 /* Siri_High_Glucose.caf */; };
		FC7CE533248ABE37001F83B8 /* Ending_Reached.caf in Resources */ = {isa = PBXBuildFile; fileRef = FC7CE4C4248ABE2E001F83B8 /* Ending_Reached.caf */; };
		FC7CE534248ABE37001F83B8 /* Siri_Missed_Readings.caf in Resources */ = {isa = PBXBuildFile; fileRef = FC7CE4C5248ABE2E001F83B8 /* Siri_Missed_Readings.caf */; };
		FC7CE535248ABE37001F83B8 /* Cartoon_Ascend_Climb_Sneaky.caf in Resources */ = {isa = PBXBuildFile; fileRef = FC7CE4C6248ABE2E001F83B8 /* Cartoon_Ascend_Climb_Sneaky.caf */; };
		FC7CE536248ABE37001F83B8 /* Fly.caf in Resources */ = {isa = PBXBuildFile; fileRef = FC7CE4C7248ABE2E001F83B8 /* Fly.caf */; };
		FC7CE537248ABE37001F83B8 /* Open_Your_Eyes_And_See.caf in Resources */ = {isa = PBXBuildFile; fileRef = FC7CE4C8248ABE2E001F83B8 /* Open_Your_Eyes_And_See.caf */; };
		FC7CE538248ABE37001F83B8 /* 20ms-of-silence.caf in Resources */ = {isa = PBXBuildFile; fileRef = FC7CE4C9248ABE2F001F83B8 /* 20ms-of-silence.caf */; };
		FC7CE539248ABE37001F83B8 /* Remembers_Me_Of_Asia.caf in Resources */ = {isa = PBXBuildFile; fileRef = FC7CE4CA248ABE2F001F83B8 /* Remembers_Me_Of_Asia.caf */; };
		FC7CE53A248ABE37001F83B8 /* Alarm_Clock.caf in Resources */ = {isa = PBXBuildFile; fileRef = FC7CE4CB248ABE2F001F83B8 /* Alarm_Clock.caf */; };
		FC7CE53B248ABE37001F83B8 /* Cartoon_Dreamy_Glissando_Harp.caf in Resources */ = {isa = PBXBuildFile; fileRef = FC7CE4CC248ABE2F001F83B8 /* Cartoon_Dreamy_Glissando_Harp.caf */; };
		FC7CE53C248ABE37001F83B8 /* Early_Sunrise.caf in Resources */ = {isa = PBXBuildFile; fileRef = FC7CE4CD248ABE2F001F83B8 /* Early_Sunrise.caf */; };
		FC7CE53D248ABE37001F83B8 /* 1-millisecond-of-silence.mp3 in Resources */ = {isa = PBXBuildFile; fileRef = FC7CE4CE248ABE2F001F83B8 /* 1-millisecond-of-silence.mp3 */; };
		FC7CE53E248ABE37001F83B8 /* Soft_Warm_Airy_Optimistic.caf in Resources */ = {isa = PBXBuildFile; fileRef = FC7CE4CF248ABE30001F83B8 /* Soft_Warm_Airy_Optimistic.caf */; };
		FC7CE53F248ABE37001F83B8 /* Siri_Alert_Glucose_Dropping_Fast.caf in Resources */ = {isa = PBXBuildFile; fileRef = FC7CE4D0248ABE30001F83B8 /* Siri_Alert_Glucose_Dropping_Fast.caf */; };
		FC7CE540248ABE37001F83B8 /* Two_Turtle_Doves.caf in Resources */ = {isa = PBXBuildFile; fileRef = FC7CE4D1248ABE30001F83B8 /* Two_Turtle_Doves.caf */; };
		FC7CE541248ABE37001F83B8 /* Discreet.caf in Resources */ = {isa = PBXBuildFile; fileRef = FC7CE4D2248ABE30001F83B8 /* Discreet.caf */; };
		FC7CE542248ABE37001F83B8 /* Alien_Siren.caf in Resources */ = {isa = PBXBuildFile; fileRef = FC7CE4D3248ABE30001F83B8 /* Alien_Siren.caf */; };
		FC7CE543248ABE37001F83B8 /* Pager_Beeps.caf in Resources */ = {isa = PBXBuildFile; fileRef = FC7CE4D4248ABE30001F83B8 /* Pager_Beeps.caf */; };
		FC7CE544248ABE37001F83B8 /* Sci-Fi_Alarm_Loop_1.caf in Resources */ = {isa = PBXBuildFile; fileRef = FC7CE4D5248ABE31001F83B8 /* Sci-Fi_Alarm_Loop_1.caf */; };
		FC7CE545248ABE37001F83B8 /* Indeed.caf in Resources */ = {isa = PBXBuildFile; fileRef = FC7CE4D6248ABE31001F83B8 /* Indeed.caf */; };
		FC7CE546248ABE37001F83B8 /* Cartoon_Uh_Oh.caf in Resources */ = {isa = PBXBuildFile; fileRef = FC7CE4D7248ABE31001F83B8 /* Cartoon_Uh_Oh.caf */; };
		FC7CE547248ABE37001F83B8 /* Sci-Fi_Air_Raid_Alarm.caf in Resources */ = {isa = PBXBuildFile; fileRef = FC7CE4D8248ABE31001F83B8 /* Sci-Fi_Air_Raid_Alarm.caf */; };
		FC7CE548248ABE37001F83B8 /* Store_Door_Chime.caf in Resources */ = {isa = PBXBuildFile; fileRef = FC7CE4D9248ABE31001F83B8 /* Store_Door_Chime.caf */; };
		FC7CE549248ABE37001F83B8 /* Magical_Twinkle.caf in Resources */ = {isa = PBXBuildFile; fileRef = FC7CE4DA248ABE31001F83B8 /* Magical_Twinkle.caf */; };
		FC7CE54A248ABE37001F83B8 /* Siri_Alert_Urgent_High_Glucose.caf in Resources */ = {isa = PBXBuildFile; fileRef = FC7CE4DB248ABE31001F83B8 /* Siri_Alert_Urgent_High_Glucose.caf */; };
		FC7CE54B248ABE37001F83B8 /* Siri_Alert_Device_Muted.caf in Resources */ = {isa = PBXBuildFile; fileRef = FC7CE4DC248ABE32001F83B8 /* Siri_Alert_Device_Muted.caf */; };
		FC7CE54C248ABE37001F83B8 /* Emergency_Alarm_Siren.caf in Resources */ = {isa = PBXBuildFile; fileRef = FC7CE4DD248ABE32001F83B8 /* Emergency_Alarm_Siren.caf */; };
		FC7CE54D248ABE37001F83B8 /* Analog_Watch_Alarm.caf in Resources */ = {isa = PBXBuildFile; fileRef = FC7CE4DE248ABE32001F83B8 /* Analog_Watch_Alarm.caf */; };
		FC7CE54E248ABE37001F83B8 /* Hell_Yeah_Somewhat_Calmer.caf in Resources */ = {isa = PBXBuildFile; fileRef = FC7CE4DF248ABE32001F83B8 /* Hell_Yeah_Somewhat_Calmer.caf */; };
		FC7CE54F248ABE37001F83B8 /* Cartoon_Machine_Clumsy_Loop.caf in Resources */ = {isa = PBXBuildFile; fileRef = FC7CE4E0248ABE32001F83B8 /* Cartoon_Machine_Clumsy_Loop.caf */; };
		FC7CE550248ABE37001F83B8 /* Siri_Alert_High_Glucose.caf in Resources */ = {isa = PBXBuildFile; fileRef = FC7CE4E1248ABE32001F83B8 /* Siri_Alert_High_Glucose.caf */; };
		FC7CE551248ABE37001F83B8 /* Marimba_Descend.caf in Resources */ = {isa = PBXBuildFile; fileRef = FC7CE4E2248ABE32001F83B8 /* Marimba_Descend.caf */; };
		FC7CE552248ABE37001F83B8 /* Siri_Alert_Urgent_Low_Glucose.caf in Resources */ = {isa = PBXBuildFile; fileRef = FC7CE4E3248ABE32001F83B8 /* Siri_Alert_Urgent_Low_Glucose.caf */; };
		FC7CE553248ABE37001F83B8 /* Sci-Fi_Eerie_Alarm.caf in Resources */ = {isa = PBXBuildFile; fileRef = FC7CE4E4248ABE32001F83B8 /* Sci-Fi_Eerie_Alarm.caf */; };
		FC7CE554248ABE37001F83B8 /* Siri_Alert_Glucose_Rising_Fast.caf in Resources */ = {isa = PBXBuildFile; fileRef = FC7CE4E5248ABE32001F83B8 /* Siri_Alert_Glucose_Rising_Fast.caf */; };
		FC7CE555248ABE37001F83B8 /* Sci-Fi_Incoming_Message_Alert.caf in Resources */ = {isa = PBXBuildFile; fileRef = FC7CE4E6248ABE32001F83B8 /* Sci-Fi_Incoming_Message_Alert.caf */; };
		FC7CE556248ABE37001F83B8 /* Sci-Fi_Console_Alarm.caf in Resources */ = {isa = PBXBuildFile; fileRef = FC7CE4E7248ABE33001F83B8 /* Sci-Fi_Console_Alarm.caf */; };
		FC7CE557248ABE37001F83B8 /* Soft_Marimba_Pad_Positive.caf in Resources */ = {isa = PBXBuildFile; fileRef = FC7CE4E8248ABE33001F83B8 /* Soft_Marimba_Pad_Positive.caf */; };
		FC7CE558248ABE37001F83B8 /* Rush.caf in Resources */ = {isa = PBXBuildFile; fileRef = FC7CE4E9248ABE33001F83B8 /* Rush.caf */; };
		FC7CE559248ABE37001F83B8 /* Martian_Scanner.caf in Resources */ = {isa = PBXBuildFile; fileRef = FC7CE4EA248ABE33001F83B8 /* Martian_Scanner.caf */; };
		FC7CE55A248ABE37001F83B8 /* Alert_Tone_Ringtone_1.caf in Resources */ = {isa = PBXBuildFile; fileRef = FC7CE4EB248ABE33001F83B8 /* Alert_Tone_Ringtone_1.caf */; };
		FC7CE55B248ABE37001F83B8 /* 500ms-of-silence.mp3 in Resources */ = {isa = PBXBuildFile; fileRef = FC7CE4EC248ABE33001F83B8 /* 500ms-of-silence.mp3 */; };
		FC7CE55C248ABE37001F83B8 /* Big_Clock_Ticking.caf in Resources */ = {isa = PBXBuildFile; fileRef = FC7CE4ED248ABE33001F83B8 /* Big_Clock_Ticking.caf */; };
		FC7CE55D248ABE37001F83B8 /* Metallic.caf in Resources */ = {isa = PBXBuildFile; fileRef = FC7CE4EE248ABE33001F83B8 /* Metallic.caf */; };
		FC7CE55E248ABE37001F83B8 /* Cell_Phone_Ring_Tone.caf in Resources */ = {isa = PBXBuildFile; fileRef = FC7CE4EF248ABE33001F83B8 /* Cell_Phone_Ring_Tone.caf */; };
		FC7CE55F248ABE37001F83B8 /* Siri_Alert_Transmitter_Battery_Low.caf in Resources */ = {isa = PBXBuildFile; fileRef = FC7CE4F0248ABE33001F83B8 /* Siri_Alert_Transmitter_Battery_Low.caf */; };
		FC7CE560248ABE37001F83B8 /* Burglar_Alarm_Siren_2.caf in Resources */ = {isa = PBXBuildFile; fileRef = FC7CE4F1248ABE33001F83B8 /* Burglar_Alarm_Siren_2.caf */; };
		FC7CE561248ABE37001F83B8 /* Wrong_Answer.caf in Resources */ = {isa = PBXBuildFile; fileRef = FC7CE4F2248ABE34001F83B8 /* Wrong_Answer.caf */; };
		FC7CE562248ABE37001F83B8 /* Soft_Warm_Airy_Reassuring.caf in Resources */ = {isa = PBXBuildFile; fileRef = FC7CE4F3248ABE34001F83B8 /* Soft_Warm_Airy_Reassuring.caf */; };
		FC7CE563248ABE37001F83B8 /* CSFX-2_Alarm.caf in Resources */ = {isa = PBXBuildFile; fileRef = FC7CE4F4248ABE34001F83B8 /* CSFX-2_Alarm.caf */; };
		FC7CE564248ABE37001F83B8 /* Siri_Low_Glucose.caf in Resources */ = {isa = PBXBuildFile; fileRef = FC7CE4F5248ABE34001F83B8 /* Siri_Low_Glucose.caf */; };
		FC7CE565248ABE37001F83B8 /* Sci-Fi_Spaceship_Message.caf in Resources */ = {isa = PBXBuildFile; fileRef = FC7CE4F6248ABE34001F83B8 /* Sci-Fi_Spaceship_Message.caf */; };
		FC7CE566248ABE37001F83B8 /* In_A_Hurry.caf in Resources */ = {isa = PBXBuildFile; fileRef = FC7CE4F7248ABE34001F83B8 /* In_A_Hurry.caf */; };
		FC7CE567248ABE37001F83B8 /* Orchestral_Horns.caf in Resources */ = {isa = PBXBuildFile; fileRef = FC7CE4F8248ABE34001F83B8 /* Orchestral_Horns.caf */; };
		FC7CE568248ABE37001F83B8 /* Sci-Fi_Engine_Shut_Down.caf in Resources */ = {isa = PBXBuildFile; fileRef = FC7CE4F9248ABE34001F83B8 /* Sci-Fi_Engine_Shut_Down.caf */; };
		FC7CE569248ABE37001F83B8 /* silence-1sec.mp3 in Resources */ = {isa = PBXBuildFile; fileRef = FC7CE4FA248ABE34001F83B8 /* silence-1sec.mp3 */; };
		FC7CE56A248ABE37001F83B8 /* Cartoon_Siren.caf in Resources */ = {isa = PBXBuildFile; fileRef = FC7CE4FB248ABE34001F83B8 /* Cartoon_Siren.caf */; };
		FC7CE56B248ABE37001F83B8 /* Cartoon_Ascend_Then_Descend.caf in Resources */ = {isa = PBXBuildFile; fileRef = FC7CE4FC248ABE34001F83B8 /* Cartoon_Ascend_Then_Descend.caf */; };
		FC7CE56C248ABE37001F83B8 /* Time_Has_Come.caf in Resources */ = {isa = PBXBuildFile; fileRef = FC7CE4FD248ABE35001F83B8 /* Time_Has_Come.caf */; };
		FC7CE56D248ABE37001F83B8 /* Siri_Alert_Low_Glucose.caf in Resources */ = {isa = PBXBuildFile; fileRef = FC7CE4FE248ABE35001F83B8 /* Siri_Alert_Low_Glucose.caf */; };
		FC7CE56E248ABE37001F83B8 /* Ambulance.caf in Resources */ = {isa = PBXBuildFile; fileRef = FC7CE4FF248ABE35001F83B8 /* Ambulance.caf */; };
		FC7CE56F248ABE37001F83B8 /* Ghost_Hover.caf in Resources */ = {isa = PBXBuildFile; fileRef = FC7CE500248ABE35001F83B8 /* Ghost_Hover.caf */; };
		FC7CE570248ABE37001F83B8 /* Insistently.caf in Resources */ = {isa = PBXBuildFile; fileRef = FC7CE501248ABE35001F83B8 /* Insistently.caf */; };
		FC7CE571248ABE37001F83B8 /* Sunny.caf in Resources */ = {isa = PBXBuildFile; fileRef = FC7CE502248ABE35001F83B8 /* Sunny.caf */; };
		FC7CE572248ABE37001F83B8 /* Siri_Calibration_Needed.caf in Resources */ = {isa = PBXBuildFile; fileRef = FC7CE503248ABE35001F83B8 /* Siri_Calibration_Needed.caf */; };
		FC7CE573248ABE37001F83B8 /* Marching_Heavy_Footed_Fat_Elephants.caf in Resources */ = {isa = PBXBuildFile; fileRef = FC7CE504248ABE35001F83B8 /* Marching_Heavy_Footed_Fat_Elephants.caf */; };
		FC7CE574248ABE37001F83B8 /* Chimes_Glassy.caf in Resources */ = {isa = PBXBuildFile; fileRef = FC7CE505248ABE35001F83B8 /* Chimes_Glassy.caf */; };
		FC7CE575248ABE37001F83B8 /* Siri_Device_Muted.caf in Resources */ = {isa = PBXBuildFile; fileRef = FC7CE506248ABE35001F83B8 /* Siri_Device_Muted.caf */; };
		FC7CE576248ABE37001F83B8 /* Alarm_Buzzer.caf in Resources */ = {isa = PBXBuildFile; fileRef = FC7CE507248ABE35001F83B8 /* Alarm_Buzzer.caf */; };
		FC7CE577248ABE37001F83B8 /* Cartoon_Fail_Strings_Trumpet.caf in Resources */ = {isa = PBXBuildFile; fileRef = FC7CE508248ABE35001F83B8 /* Cartoon_Fail_Strings_Trumpet.caf */; };
		FC7CE578248ABE37001F83B8 /* Siri_Alert_Missed_Readings.caf in Resources */ = {isa = PBXBuildFile; fileRef = FC7CE509248ABE36001F83B8 /* Siri_Alert_Missed_Readings.caf */; };
		FC7CE579248ABE37001F83B8 /* Good_Morning.caf in Resources */ = {isa = PBXBuildFile; fileRef = FC7CE50A248ABE36001F83B8 /* Good_Morning.caf */; };
		FC7CE57A248ABE37001F83B8 /* Emergency_Alarm.caf in Resources */ = {isa = PBXBuildFile; fileRef = FC7CE50B248ABE36001F83B8 /* Emergency_Alarm.caf */; };
		FC7CE57B248ABE37001F83B8 /* Alert_Tone_Busy.caf in Resources */ = {isa = PBXBuildFile; fileRef = FC7CE50C248ABE36001F83B8 /* Alert_Tone_Busy.caf */; };
		FC7CE57C248ABE37001F83B8 /* Tornado_Siren.caf in Resources */ = {isa = PBXBuildFile; fileRef = FC7CE50D248ABE36001F83B8 /* Tornado_Siren.caf */; };
		FC7CE57D248ABE37001F83B8 /* Win_Gain.caf in Resources */ = {isa = PBXBuildFile; fileRef = FC7CE50E248ABE36001F83B8 /* Win_Gain.caf */; };
		FC7CE57E248ABE37001F83B8 /* Unpaved.caf in Resources */ = {isa = PBXBuildFile; fileRef = FC7CE50F248ABE36001F83B8 /* Unpaved.caf */; };
		FC7CE57F248ABE37001F83B8 /* Sci-Fi_Alarm_Loop_4.caf in Resources */ = {isa = PBXBuildFile; fileRef = FC7CE510248ABE36001F83B8 /* Sci-Fi_Alarm_Loop_4.caf */; };
		FC7CE580248ABE37001F83B8 /* Sci-Fi_Alarm.caf in Resources */ = {isa = PBXBuildFile; fileRef = FC7CE511248ABE36001F83B8 /* Sci-Fi_Alarm.caf */; };
		FC7CE581248ABE37001F83B8 /* Siri_Urgent_Low_Glucose.caf in Resources */ = {isa = PBXBuildFile; fileRef = FC7CE512248ABE36001F83B8 /* Siri_Urgent_Low_Glucose.caf */; };
		FC7CE582248ABE37001F83B8 /* Siri_Transmitter_Battery_Low.caf in Resources */ = {isa = PBXBuildFile; fileRef = FC7CE513248ABE36001F83B8 /* Siri_Transmitter_Battery_Low.caf */; };
		FC7CE583248ABE37001F83B8 /* Sci-Fi_Alarm_Loop_2.caf in Resources */ = {isa = PBXBuildFile; fileRef = FC7CE514248ABE36001F83B8 /* Sci-Fi_Alarm_Loop_2.caf */; };
		FC7CE584248ABE37001F83B8 /* Oringz.caf in Resources */ = {isa = PBXBuildFile; fileRef = FC7CE515248ABE37001F83B8 /* Oringz.caf */; };
		FC7CE585248ABE37001F83B8 /* Siri_Glucose_Dropping_Fast.caf in Resources */ = {isa = PBXBuildFile; fileRef = FC7CE516248ABE37001F83B8 /* Siri_Glucose_Dropping_Fast.caf */; };
		FC7CE586248ABE37001F83B8 /* Martian_Gun.caf in Resources */ = {isa = PBXBuildFile; fileRef = FC7CE517248ABE37001F83B8 /* Martian_Gun.caf */; };
		FC7CE58D248ABEF2001F83B8 /* alarm.mp3 in Resources */ = {isa = PBXBuildFile; fileRef = FC7CE58B248ABEF1001F83B8 /* alarm.mp3 */; };
		FC7CE58E248ABEF2001F83B8 /* alarm-notification.m4a in Resources */ = {isa = PBXBuildFile; fileRef = FC7CE58C248ABEF1001F83B8 /* alarm-notification.m4a */; };
		FC7CE59C248D33A9001F83B8 /* dragbar.png in Resources */ = {isa = PBXBuildFile; fileRef = FC7CE59B248D33A9001F83B8 /* dragbar.png */; };
		FC8589BF252B54F500C8FC73 /* Mobileprovision.swift in Sources */ = {isa = PBXBuildFile; fileRef = FC8589BE252B54F500C8FC73 /* Mobileprovision.swift */; };
		FC9788182485969B00A7906C /* AppDelegate.swift in Sources */ = {isa = PBXBuildFile; fileRef = FC9788172485969B00A7906C /* AppDelegate.swift */; };
		FC97881A2485969B00A7906C /* SceneDelegate.swift in Sources */ = {isa = PBXBuildFile; fileRef = FC9788192485969B00A7906C /* SceneDelegate.swift */; };
		FC97881C2485969B00A7906C /* MainViewController.swift in Sources */ = {isa = PBXBuildFile; fileRef = FC97881B2485969B00A7906C /* MainViewController.swift */; };
		FC97881E2485969B00A7906C /* NightScoutViewController.swift in Sources */ = {isa = PBXBuildFile; fileRef = FC97881D2485969B00A7906C /* NightScoutViewController.swift */; };
		FC9788212485969B00A7906C /* Main.storyboard in Resources */ = {isa = PBXBuildFile; fileRef = FC97881F2485969B00A7906C /* Main.storyboard */; };
		FC9788262485969C00A7906C /* Assets.xcassets in Resources */ = {isa = PBXBuildFile; fileRef = FC9788252485969C00A7906C /* Assets.xcassets */; };
		FC9788292485969C00A7906C /* LaunchScreen.storyboard in Resources */ = {isa = PBXBuildFile; fileRef = FC9788272485969C00A7906C /* LaunchScreen.storyboard */; };
		FCA2DDE62501095000254A8C /* Timers.swift in Sources */ = {isa = PBXBuildFile; fileRef = FCA2DDE52501095000254A8C /* Timers.swift */; };
		FCC0FAC224922A22003E610E /* DictionaryKeyPath.swift in Sources */ = {isa = PBXBuildFile; fileRef = FCC0FAC124922A22003E610E /* DictionaryKeyPath.swift */; };
		FCC6885C2489559400A0279D /* blank.wav in Resources */ = {isa = PBXBuildFile; fileRef = FCC6885B2489559400A0279D /* blank.wav */; };
		FCC6885E24896A6C00A0279D /* silence.mp3 in Resources */ = {isa = PBXBuildFile; fileRef = FCC6885D24896A6C00A0279D /* silence.mp3 */; };
		FCC6886724898F8000A0279D /* UserDefaultsValue.swift in Sources */ = {isa = PBXBuildFile; fileRef = FCC6886624898F8000A0279D /* UserDefaultsValue.swift */; };
		FCC6886924898FB100A0279D /* UserDefaultsValueGroups.swift in Sources */ = {isa = PBXBuildFile; fileRef = FCC6886824898FB100A0279D /* UserDefaultsValueGroups.swift */; };
		FCC6886B24898FD800A0279D /* ObservationToken.swift in Sources */ = {isa = PBXBuildFile; fileRef = FCC6886A24898FD800A0279D /* ObservationToken.swift */; };
		FCC6886D2489909D00A0279D /* AnyConvertible.swift in Sources */ = {isa = PBXBuildFile; fileRef = FCC6886C2489909D00A0279D /* AnyConvertible.swift */; };
		FCC6886F2489A53800A0279D /* AppConstants.swift in Sources */ = {isa = PBXBuildFile; fileRef = FCC6886E2489A53800A0279D /* AppConstants.swift */; };
		FCD2A27D24C9D044009F7B7B /* Globals.swift in Sources */ = {isa = PBXBuildFile; fileRef = FCD2A27C24C9D044009F7B7B /* Globals.swift */; };
		FCE537BC249A4D7D00F80BF8 /* carbBolusArrays.swift in Sources */ = {isa = PBXBuildFile; fileRef = FCE537BB249A4D7D00F80BF8 /* carbBolusArrays.swift */; };
		FCEF87AC24A141A700AE6FA0 /* Localizer.swift in Sources */ = {isa = PBXBuildFile; fileRef = FCEF87AA24A1417900AE6FA0 /* Localizer.swift */; };
		FCFEEC9E2486E68E00402A7F /* WebKit.framework in Frameworks */ = {isa = PBXBuildFile; fileRef = FCFEEC9D2486E68E00402A7F /* WebKit.framework */; };
		FCFEECA02488157B00402A7F /* Chart.swift in Sources */ = {isa = PBXBuildFile; fileRef = FCFEEC9F2488157B00402A7F /* Chart.swift */; };
		FCFEECA2248857A600402A7F /* SettingsViewController.swift in Sources */ = {isa = PBXBuildFile; fileRef = FCFEECA1248857A600402A7F /* SettingsViewController.swift */; };
/* End PBXBuildFile section */

/* Begin PBXContainerItemProxy section */
		DDCC3ADA2DDE1790006F1C10 /* PBXContainerItemProxy */ = {
			isa = PBXContainerItemProxy;
			containerPortal = FC97880C2485969B00A7906C /* Project object */;
			proxyType = 1;
			remoteGlobalIDString = FC9788132485969B00A7906C;
			remoteInfo = LoopFollow;
		};
/* End PBXContainerItemProxy section */

/* Begin PBXFileReference section */
		059B0FA59AABFE72FE13DDDA /* Pods-LoopFollow.release.xcconfig */ = {isa = PBXFileReference; includeInIndex = 1; lastKnownFileType = text.xcconfig; name = "Pods-LoopFollow.release.xcconfig"; path = "Target Support Files/Pods-LoopFollow/Pods-LoopFollow.release.xcconfig"; sourceTree = "<group>"; };
		654132E62E19EA7E00BDBE08 /* SimpleQRCodeScannerView.swift */ = {isa = PBXFileReference; lastKnownFileType = sourcecode.swift; path = SimpleQRCodeScannerView.swift; sourceTree = "<group>"; };
		654132E92E19F24800BDBE08 /* TOTPGenerator.swift */ = {isa = PBXFileReference; lastKnownFileType = sourcecode.swift; path = TOTPGenerator.swift; sourceTree = "<group>"; };
		654134172E1DC09700BDBE08 /* OverridePresetsView.swift */ = {isa = PBXFileReference; lastKnownFileType = sourcecode.swift; path = OverridePresetsView.swift; sourceTree = "<group>"; };
		654134192E1DC27900BDBE08 /* OverridePresetData.swift */ = {isa = PBXFileReference; lastKnownFileType = sourcecode.swift; path = OverridePresetData.swift; sourceTree = "<group>"; };
		6541341B2E1DC28000BDBE08 /* DateExtensions.swift */ = {isa = PBXFileReference; lastKnownFileType = sourcecode.swift; path = DateExtensions.swift; sourceTree = "<group>"; };
<<<<<<< HEAD
=======
		6584B1002E4A263900135D4D /* TOTPService.swift */ = {isa = PBXFileReference; lastKnownFileType = sourcecode.swift; path = TOTPService.swift; sourceTree = "<group>"; };
>>>>>>> e70bd781
		A7D55B42A22051DAD69E89D0 /* Pods_LoopFollow.framework */ = {isa = PBXFileReference; explicitFileType = wrapper.framework; includeInIndex = 0; path = Pods_LoopFollow.framework; sourceTree = BUILT_PRODUCTS_DIR; };
		DD0247582DB2E89600FCADF6 /* AlarmCondition.swift */ = {isa = PBXFileReference; lastKnownFileType = sourcecode.swift; path = AlarmCondition.swift; sourceTree = "<group>"; };
		DD02475B2DB2E8FB00FCADF6 /* BuildExpireCondition.swift */ = {isa = PBXFileReference; lastKnownFileType = sourcecode.swift; path = BuildExpireCondition.swift; sourceTree = "<group>"; };
		DD0650A82DCA8A10004D3B41 /* AlarmBGSection.swift */ = {isa = PBXFileReference; lastKnownFileType = sourcecode.swift; path = AlarmBGSection.swift; sourceTree = "<group>"; };
		DD0650EA2DCE8385004D3B41 /* LowBGCondition.swift */ = {isa = PBXFileReference; lastKnownFileType = sourcecode.swift; path = LowBGCondition.swift; sourceTree = "<group>"; };
		DD0650EC2DCE9371004D3B41 /* HighBgAlarmEditor.swift */ = {isa = PBXFileReference; lastKnownFileType = sourcecode.swift; path = HighBgAlarmEditor.swift; sourceTree = "<group>"; };
		DD0650EE2DCE96FF004D3B41 /* HighBGCondition.swift */ = {isa = PBXFileReference; lastKnownFileType = sourcecode.swift; path = HighBGCondition.swift; sourceTree = "<group>"; };
		DD0650F02DCE9A9E004D3B41 /* MissedReadingCondition.swift */ = {isa = PBXFileReference; lastKnownFileType = sourcecode.swift; path = MissedReadingCondition.swift; sourceTree = "<group>"; };
		DD0650F22DCE9B3D004D3B41 /* MissedReadingEditor.swift */ = {isa = PBXFileReference; lastKnownFileType = sourcecode.swift; path = MissedReadingEditor.swift; sourceTree = "<group>"; };
		DD0650F42DCF303F004D3B41 /* AlarmStepperSection.swift */ = {isa = PBXFileReference; lastKnownFileType = sourcecode.swift; path = AlarmStepperSection.swift; sourceTree = "<group>"; };
		DD0650F62DCFDA26004D3B41 /* InfoBanner.swift */ = {isa = PBXFileReference; lastKnownFileType = sourcecode.swift; path = InfoBanner.swift; sourceTree = "<group>"; };
		DD0650F82DCFE7BE004D3B41 /* FastDropAlarmEditor.swift */ = {isa = PBXFileReference; lastKnownFileType = sourcecode.swift; path = FastDropAlarmEditor.swift; sourceTree = "<group>"; };
		DD07B5C829E2F9C400C6A635 /* NightscoutUtils.swift */ = {isa = PBXFileReference; lastKnownFileType = sourcecode.swift; path = NightscoutUtils.swift; sourceTree = "<group>"; };
		DD0B9D552DE1EC8A0090C337 /* AlarmType+Snooze.swift */ = {isa = PBXFileReference; lastKnownFileType = sourcecode.swift; path = "AlarmType+Snooze.swift"; sourceTree = "<group>"; };
		DD0B9D572DE1F3B20090C337 /* AlarmType+canAcknowledge.swift */ = {isa = PBXFileReference; lastKnownFileType = sourcecode.swift; path = "AlarmType+canAcknowledge.swift"; sourceTree = "<group>"; };
		DD0C0C5F2C415B9D00DBADDF /* ProfileManager.swift */ = {isa = PBXFileReference; lastKnownFileType = sourcecode.swift; path = ProfileManager.swift; sourceTree = "<group>"; };
		DD0C0C612C4175FD00DBADDF /* NSProfile.swift */ = {isa = PBXFileReference; lastKnownFileType = sourcecode.swift; path = NSProfile.swift; sourceTree = "<group>"; };
		DD0C0C632C45A59400DBADDF /* HKUnit+Extensions.swift */ = {isa = PBXFileReference; lastKnownFileType = sourcecode.swift; path = "HKUnit+Extensions.swift"; sourceTree = "<group>"; };
		DD0C0C652C46E54C00DBADDF /* InfoDataSeparator.swift */ = {isa = PBXFileReference; lastKnownFileType = sourcecode.swift; path = InfoDataSeparator.swift; sourceTree = "<group>"; };
		DD0C0C672C48529400DBADDF /* Metric.swift */ = {isa = PBXFileReference; lastKnownFileType = sourcecode.swift; path = Metric.swift; sourceTree = "<group>"; };
		DD0C0C6A2C48562000DBADDF /* InsulinMetric.swift */ = {isa = PBXFileReference; lastKnownFileType = sourcecode.swift; path = InsulinMetric.swift; sourceTree = "<group>"; };
		DD0C0C6C2C48606200DBADDF /* CarbMetric.swift */ = {isa = PBXFileReference; lastKnownFileType = sourcecode.swift; path = CarbMetric.swift; sourceTree = "<group>"; };
		DD0C0C6F2C4AFFE800DBADDF /* RemoteViewController.swift */ = {isa = PBXFileReference; lastKnownFileType = sourcecode.swift; path = RemoteViewController.swift; sourceTree = "<group>"; };
		DD0C0C712C4B000800DBADDF /* TrioNightscoutRemoteView.swift */ = {isa = PBXFileReference; lastKnownFileType = sourcecode.swift; path = TrioNightscoutRemoteView.swift; sourceTree = "<group>"; };
		DD12D4842E1705D9004E0112 /* AlarmViewController.swift */ = {isa = PBXFileReference; lastKnownFileType = sourcecode.swift; path = AlarmViewController.swift; sourceTree = "<group>"; };
		DD12D4862E1705E6004E0112 /* AlarmsContainerView.swift */ = {isa = PBXFileReference; lastKnownFileType = sourcecode.swift; path = AlarmsContainerView.swift; sourceTree = "<group>"; };
		DD13BC742C3FD6200062313B /* InfoType.swift */ = {isa = PBXFileReference; lastKnownFileType = sourcecode.swift; path = InfoType.swift; sourceTree = "<group>"; };
		DD13BC762C3FD64E0062313B /* InfoData.swift */ = {isa = PBXFileReference; lastKnownFileType = sourcecode.swift; path = InfoData.swift; sourceTree = "<group>"; };
		DD13BC782C3FE63A0062313B /* InfoManager.swift */ = {isa = PBXFileReference; lastKnownFileType = sourcecode.swift; path = InfoManager.swift; sourceTree = "<group>"; };
		DD16AF0C2C98485400FB655A /* SecureStorageValue.swift */ = {isa = PBXFileReference; lastKnownFileType = sourcecode.swift; path = SecureStorageValue.swift; sourceTree = "<group>"; };
		DD16AF0E2C99592F00FB655A /* HKQuantityInputView.swift */ = {isa = PBXFileReference; lastKnownFileType = sourcecode.swift; path = HKQuantityInputView.swift; sourceTree = "<group>"; };
		DD16AF102C997B4600FB655A /* LoadingButtonView.swift */ = {isa = PBXFileReference; lastKnownFileType = sourcecode.swift; path = LoadingButtonView.swift; sourceTree = "<group>"; };
		DD1A97132D4294A4000DDC11 /* AdvancedSettingsView.swift */ = {isa = PBXFileReference; lastKnownFileType = sourcecode.swift; path = AdvancedSettingsView.swift; sourceTree = "<group>"; };
		DD1A97152D4294B2000DDC11 /* AdvancedSettingsViewModel.swift */ = {isa = PBXFileReference; lastKnownFileType = sourcecode.swift; path = AdvancedSettingsViewModel.swift; sourceTree = "<group>"; };
		DD1D52B82E1EB5DC00432050 /* TabPosition.swift */ = {isa = PBXFileReference; lastKnownFileType = sourcecode.swift; path = TabPosition.swift; sourceTree = "<group>"; };
		DD1D52BA2E1EB60B00432050 /* MoreMenuViewController.swift */ = {isa = PBXFileReference; lastKnownFileType = sourcecode.swift; path = MoreMenuViewController.swift; sourceTree = "<group>"; };
		DD2C2E4E2D3B8AEC006413A5 /* NightscoutSettingsView.swift */ = {isa = PBXFileReference; lastKnownFileType = sourcecode.swift; path = NightscoutSettingsView.swift; sourceTree = "<group>"; };
		DD2C2E502D3B8B0B006413A5 /* NightscoutSettingsViewModel.swift */ = {isa = PBXFileReference; lastKnownFileType = sourcecode.swift; path = NightscoutSettingsViewModel.swift; sourceTree = "<group>"; };
		DD2C2E532D3C37D7006413A5 /* DexcomSettingsViewModel.swift */ = {isa = PBXFileReference; lastKnownFileType = sourcecode.swift; path = DexcomSettingsViewModel.swift; sourceTree = "<group>"; };
		DD2C2E552D3C3913006413A5 /* DexcomSettingsView.swift */ = {isa = PBXFileReference; lastKnownFileType = sourcecode.swift; path = DexcomSettingsView.swift; sourceTree = "<group>"; };
		DD485F132E454B2600CE8CBF /* SecureMessenger.swift */ = {isa = PBXFileReference; lastKnownFileType = sourcecode.swift; path = SecureMessenger.swift; sourceTree = "<group>"; };
		DD4878022C7B297E0048F05C /* StorageValue.swift */ = {isa = PBXFileReference; lastKnownFileType = sourcecode.swift; path = StorageValue.swift; sourceTree = "<group>"; };
		DD4878042C7B2C970048F05C /* Storage.swift */ = {isa = PBXFileReference; lastKnownFileType = sourcecode.swift; path = Storage.swift; sourceTree = "<group>"; };
		DD4878072C7B30BF0048F05C /* RemoteSettingsView.swift */ = {isa = PBXFileReference; lastKnownFileType = sourcecode.swift; path = RemoteSettingsView.swift; sourceTree = "<group>"; };
		DD4878092C7B30D40048F05C /* RemoteSettingsViewModel.swift */ = {isa = PBXFileReference; lastKnownFileType = sourcecode.swift; path = RemoteSettingsViewModel.swift; sourceTree = "<group>"; };
		DD48780D2C7B74A40048F05C /* TrioRemoteControlViewModel.swift */ = {isa = PBXFileReference; lastKnownFileType = sourcecode.swift; path = TrioRemoteControlViewModel.swift; sourceTree = "<group>"; };
		DD48780F2C7B74BF0048F05C /* TrioRemoteControlView.swift */ = {isa = PBXFileReference; lastKnownFileType = sourcecode.swift; path = TrioRemoteControlView.swift; sourceTree = "<group>"; };
		DD4878122C7B750D0048F05C /* TempTargetView.swift */ = {isa = PBXFileReference; lastKnownFileType = sourcecode.swift; path = TempTargetView.swift; sourceTree = "<group>"; };
		DD4878142C7B75230048F05C /* MealView.swift */ = {isa = PBXFileReference; lastKnownFileType = sourcecode.swift; path = MealView.swift; sourceTree = "<group>"; };
		DD4878162C7B75350048F05C /* BolusView.swift */ = {isa = PBXFileReference; lastKnownFileType = sourcecode.swift; path = BolusView.swift; sourceTree = "<group>"; };
		DD4878182C7C56D60048F05C /* TrioNightscoutRemoteController.swift */ = {isa = PBXFileReference; lastKnownFileType = sourcecode.swift; path = TrioNightscoutRemoteController.swift; sourceTree = "<group>"; };
		DD48781D2C7DAF2F0048F05C /* PushNotificationManager.swift */ = {isa = PBXFileReference; lastKnownFileType = sourcecode.swift; path = PushNotificationManager.swift; sourceTree = "<group>"; };
		DD48781F2C7DAF890048F05C /* PushMessage.swift */ = {isa = PBXFileReference; lastKnownFileType = sourcecode.swift; path = PushMessage.swift; sourceTree = "<group>"; };
		DD493AD42ACF2109009A6922 /* ResumePump.swift */ = {isa = PBXFileReference; lastKnownFileType = sourcecode.swift; path = ResumePump.swift; sourceTree = "<group>"; };
		DD493AD62ACF2139009A6922 /* SuspendPump.swift */ = {isa = PBXFileReference; lastKnownFileType = sourcecode.swift; path = SuspendPump.swift; sourceTree = "<group>"; };
		DD493AD82ACF2171009A6922 /* Carbs.swift */ = {isa = PBXFileReference; lastKnownFileType = sourcecode.swift; path = Carbs.swift; sourceTree = "<group>"; };
		DD493ADA2ACF21A3009A6922 /* Bolus.swift */ = {isa = PBXFileReference; lastKnownFileType = sourcecode.swift; path = Bolus.swift; sourceTree = "<group>"; };
		DD493ADC2ACF21E0009A6922 /* Basals.swift */ = {isa = PBXFileReference; lastKnownFileType = sourcecode.swift; path = Basals.swift; sourceTree = "<group>"; };
		DD493ADE2ACF22BB009A6922 /* SAge.swift */ = {isa = PBXFileReference; lastKnownFileType = sourcecode.swift; path = SAge.swift; sourceTree = "<group>"; };
		DD493AE02ACF22FE009A6922 /* Profile.swift */ = {isa = PBXFileReference; lastKnownFileType = sourcecode.swift; path = Profile.swift; sourceTree = "<group>"; };
		DD493AE22ACF2358009A6922 /* CAge.swift */ = {isa = PBXFileReference; lastKnownFileType = sourcecode.swift; path = CAge.swift; sourceTree = "<group>"; };
		DD493AE42ACF2383009A6922 /* Treatments.swift */ = {isa = PBXFileReference; lastKnownFileType = sourcecode.swift; path = Treatments.swift; sourceTree = "<group>"; };
		DD493AE62ACF23CF009A6922 /* DeviceStatus.swift */ = {isa = PBXFileReference; lastKnownFileType = sourcecode.swift; path = DeviceStatus.swift; sourceTree = "<group>"; };
		DD493AE82ACF2445009A6922 /* BGData.swift */ = {isa = PBXFileReference; lastKnownFileType = sourcecode.swift; path = BGData.swift; sourceTree = "<group>"; };
		DD4AFB3A2DB55CB600BB593F /* TimeOfDay.swift */ = {isa = PBXFileReference; lastKnownFileType = sourcecode.swift; path = TimeOfDay.swift; sourceTree = "<group>"; };
		DD4AFB3C2DB55D2900BB593F /* AlarmConfiguration.swift */ = {isa = PBXFileReference; lastKnownFileType = sourcecode.swift; path = AlarmConfiguration.swift; sourceTree = "<group>"; };
		DD4AFB482DB576C200BB593F /* AlarmSettingsView.swift */ = {isa = PBXFileReference; lastKnownFileType = sourcecode.swift; path = AlarmSettingsView.swift; sourceTree = "<group>"; };
		DD4AFB602DB68BBC00BB593F /* AlarmListView.swift */ = {isa = PBXFileReference; lastKnownFileType = sourcecode.swift; path = AlarmListView.swift; sourceTree = "<group>"; };
		DD4AFB662DB68C5500BB593F /* UUID+Identifiable.swift */ = {isa = PBXFileReference; lastKnownFileType = sourcecode.swift; path = "UUID+Identifiable.swift"; sourceTree = "<group>"; };
		DD4AFB6A2DB6BF2A00BB593F /* Binding+Optional.swift */ = {isa = PBXFileReference; lastKnownFileType = sourcecode.swift; path = "Binding+Optional.swift"; sourceTree = "<group>"; };
		DD50C74F2D0828800057AE6F /* ContactSettingsViewModel.swift */ = {isa = PBXFileReference; lastKnownFileType = sourcecode.swift; path = ContactSettingsViewModel.swift; sourceTree = "<group>"; };
		DD50C7522D0828D10057AE6F /* ContactSettingsView.swift */ = {isa = PBXFileReference; lastKnownFileType = sourcecode.swift; path = ContactSettingsView.swift; sourceTree = "<group>"; };
		DD50C7542D0862770057AE6F /* ContactImageUpdater.swift */ = {isa = PBXFileReference; lastKnownFileType = sourcecode.swift; path = ContactImageUpdater.swift; sourceTree = "<group>"; };
		DD5334202C60EBEE00062F9D /* InsulinCartridgeChange.swift */ = {isa = PBXFileReference; lastKnownFileType = sourcecode.swift; path = InsulinCartridgeChange.swift; sourceTree = "<group>"; };
		DD5334222C60ED3600062F9D /* IAge.swift */ = {isa = PBXFileReference; lastKnownFileType = sourcecode.swift; path = IAge.swift; sourceTree = "<group>"; };
		DD5334262C61668700062F9D /* InfoDisplaySettingsViewModel.swift */ = {isa = PBXFileReference; lastKnownFileType = sourcecode.swift; path = InfoDisplaySettingsViewModel.swift; sourceTree = "<group>"; };
		DD5334282C6166A500062F9D /* InfoDisplaySettingsView.swift */ = {isa = PBXFileReference; lastKnownFileType = sourcecode.swift; path = InfoDisplaySettingsView.swift; sourceTree = "<group>"; };
		DD5334AF2D1447C500CDD6EA /* BLEManager.swift */ = {isa = PBXFileReference; lastKnownFileType = sourcecode.swift; path = BLEManager.swift; sourceTree = "<group>"; };
		DD5817162D2710E50041FB98 /* BLEDeviceSelectionView.swift */ = {isa = PBXFileReference; lastKnownFileType = sourcecode.swift; path = BLEDeviceSelectionView.swift; sourceTree = "<group>"; };
		DD5817192D299EF40041FB98 /* DexcomHeartbeatBluetoothDevice.swift */ = {isa = PBXFileReference; lastKnownFileType = sourcecode.swift; path = DexcomHeartbeatBluetoothDevice.swift; sourceTree = "<group>"; };
		DD58171B2D299F8D0041FB98 /* BluetoothDevice.swift */ = {isa = PBXFileReference; lastKnownFileType = sourcecode.swift; path = BluetoothDevice.swift; sourceTree = "<group>"; };
		DD58171D2D299FC50041FB98 /* BluetoothDeviceDelegate.swift */ = {isa = PBXFileReference; lastKnownFileType = sourcecode.swift; path = BluetoothDeviceDelegate.swift; sourceTree = "<group>"; };
		DD5DA27B2DC930D6003D44FC /* GlucoseValue.swift */ = {isa = PBXFileReference; lastKnownFileType = sourcecode.swift; path = GlucoseValue.swift; sourceTree = "<group>"; };
		DD608A072C1F584900F91132 /* DeviceStatusLoop.swift */ = {isa = PBXFileReference; lastKnownFileType = sourcecode.swift; path = DeviceStatusLoop.swift; sourceTree = "<group>"; };
		DD608A092C23593900F91132 /* SMB.swift */ = {isa = PBXFileReference; lastKnownFileType = sourcecode.swift; path = SMB.swift; sourceTree = "<group>"; };
		DD608A0B2C27415C00F91132 /* BackgroundAlertManager.swift */ = {isa = PBXFileReference; lastKnownFileType = sourcecode.swift; path = BackgroundAlertManager.swift; sourceTree = "<group>"; };
		DD6A935D2BFA6FA2003FFB8E /* DeviceStatusOpenAPS.swift */ = {isa = PBXFileReference; lastKnownFileType = sourcecode.swift; path = DeviceStatusOpenAPS.swift; sourceTree = "<group>"; };
		DD7B0D432D730A320063DCB6 /* CycleHelper.swift */ = {isa = PBXFileReference; lastKnownFileType = sourcecode.swift; path = CycleHelper.swift; sourceTree = "<group>"; };
		DD7E19832ACDA50C00DBD158 /* Overrides.swift */ = {isa = PBXFileReference; lastKnownFileType = sourcecode.swift; path = Overrides.swift; sourceTree = "<group>"; };
		DD7E19852ACDA59700DBD158 /* BGCheck.swift */ = {isa = PBXFileReference; lastKnownFileType = sourcecode.swift; path = BGCheck.swift; sourceTree = "<group>"; };
		DD7E19872ACDA5DA00DBD158 /* Notes.swift */ = {isa = PBXFileReference; lastKnownFileType = sourcecode.swift; path = Notes.swift; sourceTree = "<group>"; };
		DD7E19892ACDA62600DBD158 /* SensorStart.swift */ = {isa = PBXFileReference; lastKnownFileType = sourcecode.swift; path = SensorStart.swift; sourceTree = "<group>"; };
		DD7F4B9C2DD1EAE500D449E9 /* AlarmAudioSection.swift */ = {isa = PBXFileReference; lastKnownFileType = sourcecode.swift; path = AlarmAudioSection.swift; sourceTree = "<group>"; };
		DD7F4B9E2DD1F92700D449E9 /* AlarmActiveSection.swift */ = {isa = PBXFileReference; lastKnownFileType = sourcecode.swift; path = AlarmActiveSection.swift; sourceTree = "<group>"; };
		DD7F4BA02DD2193F00D449E9 /* AlarmSnoozeSection.swift */ = {isa = PBXFileReference; lastKnownFileType = sourcecode.swift; path = AlarmSnoozeSection.swift; sourceTree = "<group>"; };
		DD7F4BC42DD3CE0700D449E9 /* AlarmBGLimitSection.swift */ = {isa = PBXFileReference; lastKnownFileType = sourcecode.swift; path = AlarmBGLimitSection.swift; sourceTree = "<group>"; };
		DD7F4BC62DD473A600D449E9 /* FastDropCondition.swift */ = {isa = PBXFileReference; lastKnownFileType = sourcecode.swift; path = FastDropCondition.swift; sourceTree = "<group>"; };
		DD7F4C022DD4B92E00D449E9 /* NotLoopingAlarmEditor.swift */ = {isa = PBXFileReference; lastKnownFileType = sourcecode.swift; path = NotLoopingAlarmEditor.swift; sourceTree = "<group>"; };
		DD7F4C042DD4BBE200D449E9 /* NotLoopingCondition.swift */ = {isa = PBXFileReference; lastKnownFileType = sourcecode.swift; path = NotLoopingCondition.swift; sourceTree = "<group>"; };
		DD7F4C062DD5042F00D449E9 /* OverrideStartAlarmEditor.swift */ = {isa = PBXFileReference; lastKnownFileType = sourcecode.swift; path = OverrideStartAlarmEditor.swift; sourceTree = "<group>"; };
		DD7F4C082DD504A700D449E9 /* OverrideStartCondition.swift */ = {isa = PBXFileReference; lastKnownFileType = sourcecode.swift; path = OverrideStartCondition.swift; sourceTree = "<group>"; };
		DD7F4C0A2DD51C5500D449E9 /* OverrideEndCondition.swift */ = {isa = PBXFileReference; lastKnownFileType = sourcecode.swift; path = OverrideEndCondition.swift; sourceTree = "<group>"; };
		DD7F4C0C2DD51C8100D449E9 /* OverrideEndAlarmEditor.swift */ = {isa = PBXFileReference; lastKnownFileType = sourcecode.swift; path = OverrideEndAlarmEditor.swift; sourceTree = "<group>"; };
		DD7F4C0E2DD51EC200D449E9 /* TempTargetStartCondition.swift */ = {isa = PBXFileReference; lastKnownFileType = sourcecode.swift; path = TempTargetStartCondition.swift; sourceTree = "<group>"; };
		DD7F4C102DD51ED900D449E9 /* TempTargetStartAlarmEditor.swift */ = {isa = PBXFileReference; lastKnownFileType = sourcecode.swift; path = TempTargetStartAlarmEditor.swift; sourceTree = "<group>"; };
		DD7F4C122DD51FD500D449E9 /* TempTargetEndCondition.swift */ = {isa = PBXFileReference; lastKnownFileType = sourcecode.swift; path = TempTargetEndCondition.swift; sourceTree = "<group>"; };
		DD7F4C142DD51FEB00D449E9 /* TempTargetEndAlarmEditor.swift */ = {isa = PBXFileReference; lastKnownFileType = sourcecode.swift; path = TempTargetEndAlarmEditor.swift; sourceTree = "<group>"; };
		DD7F4C162DD63FA700D449E9 /* RecBolusCondition.swift */ = {isa = PBXFileReference; lastKnownFileType = sourcecode.swift; path = RecBolusCondition.swift; sourceTree = "<group>"; };
		DD7F4C182DD63FD500D449E9 /* RecBolusAlarmEditor.swift */ = {isa = PBXFileReference; lastKnownFileType = sourcecode.swift; path = RecBolusAlarmEditor.swift; sourceTree = "<group>"; };
		DD7F4C1A2DD6501D00D449E9 /* COBCondition.swift */ = {isa = PBXFileReference; lastKnownFileType = sourcecode.swift; path = COBCondition.swift; sourceTree = "<group>"; };
		DD7F4C1C2DD650D500D449E9 /* COBAlarmEditor.swift */ = {isa = PBXFileReference; lastKnownFileType = sourcecode.swift; path = COBAlarmEditor.swift; sourceTree = "<group>"; };
		DD7F4C1E2DD6648B00D449E9 /* FastRiseCondition.swift */ = {isa = PBXFileReference; lastKnownFileType = sourcecode.swift; path = FastRiseCondition.swift; sourceTree = "<group>"; };
		DD7F4C202DD66BB100D449E9 /* FastRiseAlarmEditor.swift */ = {isa = PBXFileReference; lastKnownFileType = sourcecode.swift; path = FastRiseAlarmEditor.swift; sourceTree = "<group>"; };
		DD7F4C222DD7A62200D449E9 /* AlarmType+SortDirection.swift */ = {isa = PBXFileReference; lastKnownFileType = sourcecode.swift; path = "AlarmType+SortDirection.swift"; sourceTree = "<group>"; };
		DD7F4C242DD7B20700D449E9 /* AlarmType+timeUnit.swift */ = {isa = PBXFileReference; lastKnownFileType = sourcecode.swift; path = "AlarmType+timeUnit.swift"; sourceTree = "<group>"; };
		DD7FFAFC2A72953000C3A304 /* EKEventStore+Extensions.swift */ = {isa = PBXFileReference; lastKnownFileType = sourcecode.swift; path = "EKEventStore+Extensions.swift"; sourceTree = "<group>"; };
		DD8060DA2E2ACE5900626B91 /* TabCustomizationModal.swift */ = {isa = PBXFileReference; lastKnownFileType = sourcecode.swift; path = TabCustomizationModal.swift; sourceTree = "<group>"; };
		DD8316172DE3633D004467AA /* GeneralSettingsView.swift */ = {isa = PBXFileReference; lastKnownFileType = sourcecode.swift; path = GeneralSettingsView.swift; sourceTree = "<group>"; };
		DD8316432DE47CA9004467AA /* BGPicker.swift */ = {isa = PBXFileReference; lastKnownFileType = sourcecode.swift; path = BGPicker.swift; sourceTree = "<group>"; };
		DD8316452DE49B09004467AA /* GraphSettingsView.swift */ = {isa = PBXFileReference; lastKnownFileType = sourcecode.swift; path = GraphSettingsView.swift; sourceTree = "<group>"; };
		DD8316472DE49EE5004467AA /* Storage+Migrate.swift */ = {isa = PBXFileReference; lastKnownFileType = sourcecode.swift; path = "Storage+Migrate.swift"; sourceTree = "<group>"; };
		DD8316492DE4C504004467AA /* SettingsStepperRow.swift */ = {isa = PBXFileReference; lastKnownFileType = sourcecode.swift; path = SettingsStepperRow.swift; sourceTree = "<group>"; };
		DD83164B2DE4DB3A004467AA /* BinaryFloatingPoint+localized.swift */ = {isa = PBXFileReference; lastKnownFileType = sourcecode.swift; path = "BinaryFloatingPoint+localized.swift"; sourceTree = "<group>"; };
		DD83164D2DE4E093004467AA /* CalendarSettingsView.swift */ = {isa = PBXFileReference; lastKnownFileType = sourcecode.swift; path = CalendarSettingsView.swift; sourceTree = "<group>"; };
		DD83164F2DE4E635004467AA /* SettingsMenuView.swift */ = {isa = PBXFileReference; lastKnownFileType = sourcecode.swift; path = SettingsMenuView.swift; sourceTree = "<group>"; };
		DD85E9942D739CED001C8BB7 /* OmnipodDashHeartbeatBluetoothTransmitter.swift */ = {isa = PBXFileReference; lastKnownFileType = sourcecode.swift; path = OmnipodDashHeartbeatBluetoothTransmitter.swift; sourceTree = "<group>"; };
		DD91E4DC2BDEC3F8002D9E97 /* GlucoseConversion.swift */ = {isa = PBXFileReference; lastKnownFileType = sourcecode.swift; path = GlucoseConversion.swift; sourceTree = "<group>"; };
		DD98F54324BCEFEE0007425A /* ShareClientExtension.swift */ = {isa = PBXFileReference; lastKnownFileType = sourcecode.swift; path = ShareClientExtension.swift; sourceTree = "<group>"; };
		DD9ACA032D32821200415D8A /* DeviceStatusTask.swift */ = {isa = PBXFileReference; lastKnownFileType = sourcecode.swift; path = DeviceStatusTask.swift; sourceTree = "<group>"; };
		DD9ACA052D32AF6E00415D8A /* TreatmentsTask.swift */ = {isa = PBXFileReference; lastKnownFileType = sourcecode.swift; path = TreatmentsTask.swift; sourceTree = "<group>"; };
		DD9ACA072D32F68900415D8A /* BGTask.swift */ = {isa = PBXFileReference; lastKnownFileType = sourcecode.swift; path = BGTask.swift; sourceTree = "<group>"; };
		DD9ACA092D33095500415D8A /* MinAgoTask.swift */ = {isa = PBXFileReference; lastKnownFileType = sourcecode.swift; path = MinAgoTask.swift; sourceTree = "<group>"; };
		DD9ACA0B2D33BB8400415D8A /* CalendarTask.swift */ = {isa = PBXFileReference; lastKnownFileType = sourcecode.swift; path = CalendarTask.swift; sourceTree = "<group>"; };
		DD9ACA0D2D340BFE00415D8A /* AlarmTask.swift */ = {isa = PBXFileReference; lastKnownFileType = sourcecode.swift; path = AlarmTask.swift; sourceTree = "<group>"; };
		DD9ACA0F2D34128600415D8A /* Task.swift */ = {isa = PBXFileReference; lastKnownFileType = sourcecode.swift; path = Task.swift; sourceTree = "<group>"; };
		DD9ED0C72D35523F000D2A63 /* LogViewModel.swift */ = {isa = PBXFileReference; lastKnownFileType = sourcecode.swift; path = LogViewModel.swift; sourceTree = "<group>"; };
		DD9ED0C92D355256000D2A63 /* LogView.swift */ = {isa = PBXFileReference; lastKnownFileType = sourcecode.swift; path = LogView.swift; sourceTree = "<group>"; };
		DD9ED0CB2D35526E000D2A63 /* SearchBar.swift */ = {isa = PBXFileReference; lastKnownFileType = sourcecode.swift; path = SearchBar.swift; sourceTree = "<group>"; };
		DD9ED0CD2D355879000D2A63 /* LogEntry.swift */ = {isa = PBXFileReference; lastKnownFileType = sourcecode.swift; path = LogEntry.swift; sourceTree = "<group>"; };
		DDA9ACA72D6A66DD00E6F1A9 /* ContactColorOption.swift */ = {isa = PBXFileReference; lastKnownFileType = sourcecode.swift; path = ContactColorOption.swift; sourceTree = "<group>"; };
		DDA9ACA92D6A6B8200E6F1A9 /* ContactIncludeOption.swift */ = {isa = PBXFileReference; lastKnownFileType = sourcecode.swift; path = ContactIncludeOption.swift; sourceTree = "<group>"; };
		DDA9ACAB2D6B316F00E6F1A9 /* ContactType.swift */ = {isa = PBXFileReference; lastKnownFileType = sourcecode.swift; path = ContactType.swift; sourceTree = "<group>"; };
		DDAD162E2D2EF97C0084BE10 /* RileyLinkHeartbeatBluetoothDevice.swift */ = {isa = PBXFileReference; lastKnownFileType = sourcecode.swift; path = RileyLinkHeartbeatBluetoothDevice.swift; sourceTree = "<group>"; };
		DDB0AF502BB1A84500AFA48B /* capture-build-details.sh */ = {isa = PBXFileReference; lastKnownFileType = text.script.sh; path = "capture-build-details.sh"; sourceTree = "<group>"; };
		DDB0AF512BB1A8BE00AFA48B /* BuildDetails.swift */ = {isa = PBXFileReference; lastKnownFileType = sourcecode.swift; path = BuildDetails.swift; sourceTree = "<group>"; };
		DDB0AF542BB1B24A00AFA48B /* BuildDetails.plist */ = {isa = PBXFileReference; lastKnownFileType = text.plist.xml; path = BuildDetails.plist; sourceTree = "<group>"; };
		DDB9FC7A2DDB573F00EFAA76 /* IOBCondition.swift */ = {isa = PBXFileReference; lastKnownFileType = sourcecode.swift; path = IOBCondition.swift; sourceTree = "<group>"; };
		DDB9FC7C2DDB575300EFAA76 /* IOBAlarmEditor.swift */ = {isa = PBXFileReference; lastKnownFileType = sourcecode.swift; path = IOBAlarmEditor.swift; sourceTree = "<group>"; };
		DDB9FC7E2DDB584500EFAA76 /* BolusEntry.swift */ = {isa = PBXFileReference; lastKnownFileType = sourcecode.swift; path = BolusEntry.swift; sourceTree = "<group>"; };
		DDBD19952DFB44B0005C2D69 /* Alarm+byPriorityThenSpec.swift */ = {isa = PBXFileReference; lastKnownFileType = sourcecode.swift; path = "Alarm+byPriorityThenSpec.swift"; sourceTree = "<group>"; };
		DDBE3ABC2CB5A961006B37DC /* OverrideView.swift */ = {isa = PBXFileReference; lastKnownFileType = sourcecode.swift; path = OverrideView.swift; sourceTree = "<group>"; };
		DDC6CA3C2DD7C6090060EE25 /* TemporaryCondition.swift */ = {isa = PBXFileReference; lastKnownFileType = sourcecode.swift; path = TemporaryCondition.swift; sourceTree = "<group>"; };
		DDC6CA3E2DD7C6340060EE25 /* TemporaryAlarmEditor.swift */ = {isa = PBXFileReference; lastKnownFileType = sourcecode.swift; path = TemporaryAlarmEditor.swift; sourceTree = "<group>"; };
		DDC6CA402DD8CCCE0060EE25 /* SensorAgeAlarmEditor.swift */ = {isa = PBXFileReference; lastKnownFileType = sourcecode.swift; path = SensorAgeAlarmEditor.swift; sourceTree = "<group>"; };
		DDC6CA422DD8CED20060EE25 /* SensorAgeCondition.swift */ = {isa = PBXFileReference; lastKnownFileType = sourcecode.swift; path = SensorAgeCondition.swift; sourceTree = "<group>"; };
		DDC6CA442DD8D8E60060EE25 /* PumpChangeCondition.swift */ = {isa = PBXFileReference; lastKnownFileType = sourcecode.swift; path = PumpChangeCondition.swift; sourceTree = "<group>"; };
		DDC6CA462DD8D9010060EE25 /* PumpChangeAlarmEditor.swift */ = {isa = PBXFileReference; lastKnownFileType = sourcecode.swift; path = PumpChangeAlarmEditor.swift; sourceTree = "<group>"; };
		DDC6CA482DD8E47A0060EE25 /* PumpVolumeCondition.swift */ = {isa = PBXFileReference; lastKnownFileType = sourcecode.swift; path = PumpVolumeCondition.swift; sourceTree = "<group>"; };
		DDC6CA4A2DD8E4960060EE25 /* PumpVolumeAlarmEditor.swift */ = {isa = PBXFileReference; lastKnownFileType = sourcecode.swift; path = PumpVolumeAlarmEditor.swift; sourceTree = "<group>"; };
		DDC7E5122DBCE1B900EB1127 /* SnoozerView.swift */ = {isa = PBXFileReference; lastKnownFileType = sourcecode.swift; path = SnoozerView.swift; sourceTree = "<group>"; };
		DDC7E5132DBCE1B900EB1127 /* SnoozerViewController.swift */ = {isa = PBXFileReference; lastKnownFileType = sourcecode.swift; path = SnoozerViewController.swift; sourceTree = "<group>"; };
		DDC7E5372DBD887400EB1127 /* isOnPhoneCall.swift */ = {isa = PBXFileReference; lastKnownFileType = sourcecode.swift; path = isOnPhoneCall.swift; sourceTree = "<group>"; };
		DDC7E5392DBD8A1600EB1127 /* AlarmGeneralSection.swift */ = {isa = PBXFileReference; lastKnownFileType = sourcecode.swift; path = AlarmGeneralSection.swift; sourceTree = "<group>"; };
		DDC7E53A2DBD8A1600EB1127 /* SoundFile.swift */ = {isa = PBXFileReference; lastKnownFileType = sourcecode.swift; path = SoundFile.swift; sourceTree = "<group>"; };
		DDC7E53C2DBD8A1600EB1127 /* BuildExpireAlarmEditor.swift */ = {isa = PBXFileReference; lastKnownFileType = sourcecode.swift; path = BuildExpireAlarmEditor.swift; sourceTree = "<group>"; };
		DDC7E53E2DBD8A1600EB1127 /* LowBgAlarmEditor.swift */ = {isa = PBXFileReference; lastKnownFileType = sourcecode.swift; path = LowBgAlarmEditor.swift; sourceTree = "<group>"; };
		DDC7E5402DBD8A1600EB1127 /* AlarmEditor.swift */ = {isa = PBXFileReference; lastKnownFileType = sourcecode.swift; path = AlarmEditor.swift; sourceTree = "<group>"; };
		DDC7E5CE2DC77C2000EB1127 /* SnoozerViewModel.swift */ = {isa = PBXFileReference; lastKnownFileType = sourcecode.swift; path = SnoozerViewModel.swift; sourceTree = "<group>"; };
		DDCC3A4A2DDBB5E4006F1C10 /* BatteryCondition.swift */ = {isa = PBXFileReference; lastKnownFileType = sourcecode.swift; path = BatteryCondition.swift; sourceTree = "<group>"; };
		DDCC3A4C2DDBB77C006F1C10 /* BatteryAlarmEditor.swift */ = {isa = PBXFileReference; lastKnownFileType = sourcecode.swift; path = BatteryAlarmEditor.swift; sourceTree = "<group>"; };
		DDCC3A4E2DDC5B54006F1C10 /* BatteryDropCondition.swift */ = {isa = PBXFileReference; lastKnownFileType = sourcecode.swift; path = BatteryDropCondition.swift; sourceTree = "<group>"; };
		DDCC3A532DDC5D62006F1C10 /* BatteryDropAlarmEditor.swift */ = {isa = PBXFileReference; lastKnownFileType = sourcecode.swift; path = BatteryDropAlarmEditor.swift; sourceTree = "<group>"; };
		DDCC3A552DDC9617006F1C10 /* MissedBolusCondition.swift */ = {isa = PBXFileReference; lastKnownFileType = sourcecode.swift; path = MissedBolusCondition.swift; sourceTree = "<group>"; };
		DDCC3A572DDC9655006F1C10 /* MissedBolusAlarmEditor.swift */ = {isa = PBXFileReference; lastKnownFileType = sourcecode.swift; path = MissedBolusAlarmEditor.swift; sourceTree = "<group>"; };
		DDCC3A592DDC988F006F1C10 /* CarbSample.swift */ = {isa = PBXFileReference; lastKnownFileType = sourcecode.swift; path = CarbSample.swift; sourceTree = "<group>"; };
		DDCC3ABF2DDE10B0006F1C10 /* Testing.framework */ = {isa = PBXFileReference; lastKnownFileType = wrapper.framework; name = Testing.framework; path = Platforms/iPhoneOS.platform/Developer/Library/Frameworks/Testing.framework; sourceTree = DEVELOPER_DIR; };
		DDCC3AD62DDE1790006F1C10 /* Tests.xctest */ = {isa = PBXFileReference; explicitFileType = wrapper.cfbundle; includeInIndex = 0; path = Tests.xctest; sourceTree = BUILT_PRODUCTS_DIR; };
		DDCF979324C0D380002C9752 /* UIViewExtension.swift */ = {isa = PBXFileReference; lastKnownFileType = sourcecode.swift; path = UIViewExtension.swift; sourceTree = "<group>"; };
		DDCF9A7F2D85FD09004DF4DD /* Alarm.swift */ = {isa = PBXFileReference; lastKnownFileType = sourcecode.swift; path = Alarm.swift; sourceTree = "<group>"; };
		DDCF9A812D85FD14004DF4DD /* AlarmType.swift */ = {isa = PBXFileReference; lastKnownFileType = sourcecode.swift; path = AlarmType.swift; sourceTree = "<group>"; };
		DDCF9A872D85FD33004DF4DD /* AlarmData.swift */ = {isa = PBXFileReference; lastKnownFileType = sourcecode.swift; path = AlarmData.swift; sourceTree = "<group>"; };
		DDCF9A8B2D86005E004DF4DD /* AlarmManager.swift */ = {isa = PBXFileReference; lastKnownFileType = sourcecode.swift; path = AlarmManager.swift; sourceTree = "<group>"; };
		DDCFCAF12B17273200BE5751 /* LoopFollowDisplayNameConfig.xcconfig */ = {isa = PBXFileReference; fileEncoding = 4; lastKnownFileType = text.xcconfig; path = LoopFollowDisplayNameConfig.xcconfig; sourceTree = "<group>"; };
		DDD10EFE2C510C3C00D76A8E /* ObservableUserDefaultsValue.swift */ = {isa = PBXFileReference; lastKnownFileType = sourcecode.swift; path = ObservableUserDefaultsValue.swift; sourceTree = "<group>"; };
		DDD10F002C510C6B00D76A8E /* ObservableUserDefaults.swift */ = {isa = PBXFileReference; lastKnownFileType = sourcecode.swift; path = ObservableUserDefaults.swift; sourceTree = "<group>"; };
		DDD10F022C518A6500D76A8E /* TreatmentResponse.swift */ = {isa = PBXFileReference; lastKnownFileType = sourcecode.swift; path = TreatmentResponse.swift; sourceTree = "<group>"; };
		DDD10F042C529DA200D76A8E /* ObservableValue.swift */ = {isa = PBXFileReference; lastKnownFileType = sourcecode.swift; path = ObservableValue.swift; sourceTree = "<group>"; };
		DDD10F062C529DE800D76A8E /* Observable.swift */ = {isa = PBXFileReference; lastKnownFileType = sourcecode.swift; path = Observable.swift; sourceTree = "<group>"; };
		DDD10F0A2C54192A00D76A8E /* TemporaryTarget.swift */ = {isa = PBXFileReference; lastKnownFileType = sourcecode.swift; path = TemporaryTarget.swift; sourceTree = "<group>"; };
		DDDB86F02DF7223C00AADDAC /* DeleteAlarmSection.swift */ = {isa = PBXFileReference; lastKnownFileType = sourcecode.swift; path = DeleteAlarmSection.swift; sourceTree = "<group>"; };
		DDDC01DC2E244B3100D9975C /* JWTManager.swift */ = {isa = PBXFileReference; lastKnownFileType = sourcecode.swift; path = JWTManager.swift; sourceTree = "<group>"; };
		DDDC31CB2E13A7DF009EA0F3 /* AddAlarmSheet.swift */ = {isa = PBXFileReference; lastKnownFileType = sourcecode.swift; path = AddAlarmSheet.swift; sourceTree = "<group>"; };
		DDDC31CD2E13A811009EA0F3 /* AlarmTile.swift */ = {isa = PBXFileReference; lastKnownFileType = sourcecode.swift; path = AlarmTile.swift; sourceTree = "<group>"; };
		DDDF6F482D479AEF00884336 /* NoRemoteView.swift */ = {isa = PBXFileReference; lastKnownFileType = sourcecode.swift; path = NoRemoteView.swift; sourceTree = "<group>"; };
		DDE69ED12C7256260013EAEC /* RemoteType.swift */ = {isa = PBXFileReference; lastKnownFileType = sourcecode.swift; path = RemoteType.swift; sourceTree = "<group>"; };
		DDE75D222DE5E505007C1FC1 /* Glyph.swift */ = {isa = PBXFileReference; lastKnownFileType = sourcecode.swift; path = Glyph.swift; sourceTree = "<group>"; };
		DDE75D262DE5E539007C1FC1 /* ActionRow.swift */ = {isa = PBXFileReference; lastKnownFileType = sourcecode.swift; path = ActionRow.swift; sourceTree = "<group>"; };
		DDE75D282DE5E56C007C1FC1 /* LinkRow.swift */ = {isa = PBXFileReference; lastKnownFileType = sourcecode.swift; path = LinkRow.swift; sourceTree = "<group>"; };
		DDE75D2A2DE5E613007C1FC1 /* NavigationRow.swift */ = {isa = PBXFileReference; lastKnownFileType = sourcecode.swift; path = NavigationRow.swift; sourceTree = "<group>"; };
		DDE75D2C2DE71401007C1FC1 /* TogglableSecureInput.swift */ = {isa = PBXFileReference; lastKnownFileType = sourcecode.swift; path = TogglableSecureInput.swift; sourceTree = "<group>"; };
		DDEF50392D31614200999A5D /* LogManager.swift */ = {isa = PBXFileReference; lastKnownFileType = sourcecode.swift; path = LogManager.swift; sourceTree = "<group>"; };
		DDEF503B2D31BE2A00999A5D /* TaskScheduler.swift */ = {isa = PBXFileReference; lastKnownFileType = sourcecode.swift; path = TaskScheduler.swift; sourceTree = "<group>"; };
		DDEF503E2D32754A00999A5D /* ProfileTask.swift */ = {isa = PBXFileReference; lastKnownFileType = sourcecode.swift; path = ProfileTask.swift; sourceTree = "<group>"; };
		DDEF503F2D479B8A00884336 /* LoopAPNSService.swift */ = {isa = PBXFileReference; lastKnownFileType = sourcecode.swift; path = LoopAPNSService.swift; sourceTree = "<group>"; };
		DDEF50412D479BAA00884336 /* LoopAPNSCarbsView.swift */ = {isa = PBXFileReference; lastKnownFileType = sourcecode.swift; path = LoopAPNSCarbsView.swift; sourceTree = "<group>"; };
		DDEF50422D479BBA00884336 /* LoopAPNSBolusView.swift */ = {isa = PBXFileReference; lastKnownFileType = sourcecode.swift; path = LoopAPNSBolusView.swift; sourceTree = "<group>"; };
		DDEF50442D479BDA00884336 /* LoopAPNSRemoteView.swift */ = {isa = PBXFileReference; lastKnownFileType = sourcecode.swift; path = LoopAPNSRemoteView.swift; sourceTree = "<group>"; };
		DDF2C00F2BEFA991007A20E6 /* GitHubService.swift */ = {isa = PBXFileReference; lastKnownFileType = sourcecode.swift; path = GitHubService.swift; sourceTree = "<group>"; };
		DDF2C0112BEFB733007A20E6 /* AppVersionManager.swift */ = {isa = PBXFileReference; lastKnownFileType = sourcecode.swift; path = AppVersionManager.swift; sourceTree = "<group>"; };
		DDF2C0132BEFD468007A20E6 /* blacklisted-versions.json */ = {isa = PBXFileReference; lastKnownFileType = text.json; path = "blacklisted-versions.json"; sourceTree = "<group>"; };
		DDF699952C5582290058A8D9 /* TextFieldWithToolBar.swift */ = {isa = PBXFileReference; lastKnownFileType = sourcecode.swift; path = TextFieldWithToolBar.swift; sourceTree = "<group>"; };
		DDF699982C5AA3060058A8D9 /* TempTargetPresetManager.swift */ = {isa = PBXFileReference; lastKnownFileType = sourcecode.swift; path = TempTargetPresetManager.swift; sourceTree = "<group>"; };
		DDF6999A2C5AA32E0058A8D9 /* TempTargetPreset.swift */ = {isa = PBXFileReference; lastKnownFileType = sourcecode.swift; path = TempTargetPreset.swift; sourceTree = "<group>"; };
		DDF6999D2C5AAA640058A8D9 /* ErrorMessageView.swift */ = {isa = PBXFileReference; lastKnownFileType = sourcecode.swift; path = ErrorMessageView.swift; sourceTree = "<group>"; };
		DDF9676D2AD08C6E00C5EB95 /* SiteChange.swift */ = {isa = PBXFileReference; lastKnownFileType = sourcecode.swift; path = SiteChange.swift; sourceTree = "<group>"; };
		DDFD5C522CB167DA00D3FD68 /* TRCCommandType.swift */ = {isa = PBXFileReference; lastKnownFileType = sourcecode.swift; path = TRCCommandType.swift; sourceTree = "<group>"; };
		DDFF3D7E2D1414A200BF9D9E /* BLEDevice.swift */ = {isa = PBXFileReference; lastKnownFileType = sourcecode.swift; path = BLEDevice.swift; sourceTree = "<group>"; };
		DDFF3D842D14279B00BF9D9E /* BackgroundRefreshSettingsView.swift */ = {isa = PBXFileReference; lastKnownFileType = sourcecode.swift; path = BackgroundRefreshSettingsView.swift; sourceTree = "<group>"; };
		DDFF3D862D14280500BF9D9E /* BackgroundRefreshSettingsViewModel.swift */ = {isa = PBXFileReference; lastKnownFileType = sourcecode.swift; path = BackgroundRefreshSettingsViewModel.swift; sourceTree = "<group>"; };
		DDFF3D882D1429AB00BF9D9E /* BackgroundRefreshType.swift */ = {isa = PBXFileReference; lastKnownFileType = sourcecode.swift; path = BackgroundRefreshType.swift; sourceTree = "<group>"; };
		ECA3EFB4037410B4973BB632 /* Pods-LoopFollow.debug.xcconfig */ = {isa = PBXFileReference; includeInIndex = 1; lastKnownFileType = text.xcconfig; name = "Pods-LoopFollow.debug.xcconfig"; path = "Target Support Files/Pods-LoopFollow/Pods-LoopFollow.debug.xcconfig"; sourceTree = "<group>"; };
		FC16A97924996673003D6245 /* NightScout.swift */ = {isa = PBXFileReference; lastKnownFileType = sourcecode.swift; path = NightScout.swift; sourceTree = "<group>"; };
		FC16A97C24996747003D6245 /* SpeakBG.swift */ = {isa = PBXFileReference; lastKnownFileType = sourcecode.swift; path = SpeakBG.swift; sourceTree = "<group>"; };
		FC16A97E249969E2003D6245 /* Graphs.swift */ = {isa = PBXFileReference; lastKnownFileType = sourcecode.swift; path = Graphs.swift; sourceTree = "<group>"; };
		FC16A98024996C07003D6245 /* DateTime.swift */ = {isa = PBXFileReference; lastKnownFileType = sourcecode.swift; path = DateTime.swift; sourceTree = "<group>"; };
		FC1BDD2A24A22650001B652C /* Stats.swift */ = {isa = PBXFileReference; lastKnownFileType = sourcecode.swift; path = Stats.swift; sourceTree = "<group>"; };
		FC1BDD2C24A23204001B652C /* MainViewController+updateStats.swift */ = {isa = PBXFileReference; lastKnownFileType = sourcecode.swift; path = "MainViewController+updateStats.swift"; sourceTree = "<group>"; };
		FC1BDD2E24A232A3001B652C /* DataStructs.swift */ = {isa = PBXFileReference; lastKnownFileType = sourcecode.swift; path = DataStructs.swift; sourceTree = "<group>"; };
		FC3AE7B4249E8E0E00AAE1E0 /* LoopFollow.xcdatamodel */ = {isa = PBXFileReference; lastKnownFileType = wrapper.xcdatamodel; path = LoopFollow.xcdatamodel; sourceTree = "<group>"; };
		FC5A5C3C2497B229009C550E /* Config.xcconfig */ = {isa = PBXFileReference; fileEncoding = 4; lastKnownFileType = text.xcconfig; path = Config.xcconfig; sourceTree = "<group>"; };
		FC7CE4A9248ABE2B001F83B8 /* Siri_Alert_Calibration_Needed.caf */ = {isa = PBXFileReference; lastKnownFileType = file; path = Siri_Alert_Calibration_Needed.caf; sourceTree = "<group>"; };
		FC7CE4AA248ABE2B001F83B8 /* Rise_And_Shine.caf */ = {isa = PBXFileReference; lastKnownFileType = file; path = Rise_And_Shine.caf; sourceTree = "<group>"; };
		FC7CE4AB248ABE2B001F83B8 /* Jingle_All_The_Way.caf */ = {isa = PBXFileReference; lastKnownFileType = file; path = Jingle_All_The_Way.caf; sourceTree = "<group>"; };
		FC7CE4AC248ABE2B001F83B8 /* Thunder_Sound_FX.caf */ = {isa = PBXFileReference; lastKnownFileType = file; path = Thunder_Sound_FX.caf; sourceTree = "<group>"; };
		FC7CE4AD248ABE2B001F83B8 /* Sci-Fi_Spaceship_Warm_Up.caf */ = {isa = PBXFileReference; lastKnownFileType = file; path = "Sci-Fi_Spaceship_Warm_Up.caf"; sourceTree = "<group>"; };
		FC7CE4AE248ABE2B001F83B8 /* Not_Kiddin.caf */ = {isa = PBXFileReference; lastKnownFileType = file; path = Not_Kiddin.caf; sourceTree = "<group>"; };
		FC7CE4AF248ABE2B001F83B8 /* Computer_Magic.caf */ = {isa = PBXFileReference; lastKnownFileType = file; path = Computer_Magic.caf; sourceTree = "<group>"; };
		FC7CE4B0248ABE2B001F83B8 /* Cartoon_Tip_Toe_Sneaky_Walk.caf */ = {isa = PBXFileReference; lastKnownFileType = file; path = Cartoon_Tip_Toe_Sneaky_Walk.caf; sourceTree = "<group>"; };
		FC7CE4B1248ABE2C001F83B8 /* Burglar_Alarm_Siren_1.caf */ = {isa = PBXFileReference; lastKnownFileType = file; path = Burglar_Alarm_Siren_1.caf; sourceTree = "<group>"; };
		FC7CE4B2248ABE2C001F83B8 /* Emergency_Alarm_Carbon_Monoxide.caf */ = {isa = PBXFileReference; lastKnownFileType = file; path = Emergency_Alarm_Carbon_Monoxide.caf; sourceTree = "<group>"; };
		FC7CE4B3248ABE2C001F83B8 /* Signature_Corporate.caf */ = {isa = PBXFileReference; lastKnownFileType = file; path = Signature_Corporate.caf; sourceTree = "<group>"; };
		FC7CE4B4248ABE2C001F83B8 /* Wake_Up_Will_You.caf */ = {isa = PBXFileReference; lastKnownFileType = file; path = Wake_Up_Will_You.caf; sourceTree = "<group>"; };
		FC7CE4B5248ABE2C001F83B8 /* Marimba_Flutter_or_Shake.caf */ = {isa = PBXFileReference; lastKnownFileType = file; path = Marimba_Flutter_or_Shake.caf; sourceTree = "<group>"; };
		FC7CE4B6248ABE2C001F83B8 /* Sci-Fi_Warning.caf */ = {isa = PBXFileReference; lastKnownFileType = file; path = "Sci-Fi_Warning.caf"; sourceTree = "<group>"; };
		FC7CE4B7248ABE2C001F83B8 /* Sci-Fi_Alarm_Loop_3.caf */ = {isa = PBXFileReference; lastKnownFileType = file; path = "Sci-Fi_Alarm_Loop_3.caf"; sourceTree = "<group>"; };
		FC7CE4B8248ABE2C001F83B8 /* Alert_Tone_Ringtone_2.caf */ = {isa = PBXFileReference; lastKnownFileType = file; path = Alert_Tone_Ringtone_2.caf; sourceTree = "<group>"; };
		FC7CE4B9248ABE2D001F83B8 /* Cartoon_Bounce_To_Ceiling.caf */ = {isa = PBXFileReference; lastKnownFileType = file; path = Cartoon_Bounce_To_Ceiling.caf; sourceTree = "<group>"; };
		FC7CE4BA248ABE2D001F83B8 /* Laser_Shoot.caf */ = {isa = PBXFileReference; lastKnownFileType = file; path = Laser_Shoot.caf; sourceTree = "<group>"; };
		FC7CE4BB248ABE2D001F83B8 /* Nightguard.caf */ = {isa = PBXFileReference; lastKnownFileType = file; path = Nightguard.caf; sourceTree = "<group>"; };
		FC7CE4BC248ABE2D001F83B8 /* Machine_Charge.caf */ = {isa = PBXFileReference; lastKnownFileType = file; path = Machine_Charge.caf; sourceTree = "<group>"; };
		FC7CE4BD248ABE2D001F83B8 /* Cuckoo_Clock.caf */ = {isa = PBXFileReference; lastKnownFileType = file; path = Cuckoo_Clock.caf; sourceTree = "<group>"; };
		FC7CE4BE248ABE2D001F83B8 /* Siri_Urgent_High_Glucose.caf */ = {isa = PBXFileReference; lastKnownFileType = file; path = Siri_Urgent_High_Glucose.caf; sourceTree = "<group>"; };
		FC7CE4BF248ABE2D001F83B8 /* Cartoon_Villain_Horns.caf */ = {isa = PBXFileReference; lastKnownFileType = file; path = Cartoon_Villain_Horns.caf; sourceTree = "<group>"; };
		FC7CE4C0248ABE2D001F83B8 /* Siri_Glucose_Rising_Fast.caf */ = {isa = PBXFileReference; lastKnownFileType = file; path = Siri_Glucose_Rising_Fast.caf; sourceTree = "<group>"; };
		FC7CE4C1248ABE2E001F83B8 /* Dhol_Shuffleloop.caf */ = {isa = PBXFileReference; lastKnownFileType = file; path = Dhol_Shuffleloop.caf; sourceTree = "<group>"; };
		FC7CE4C2248ABE2E001F83B8 /* Sci-Fi_Computer_Console_Alarm.caf */ = {isa = PBXFileReference; lastKnownFileType = file; path = "Sci-Fi_Computer_Console_Alarm.caf"; sourceTree = "<group>"; };
		FC7CE4C3248ABE2E001F83B8 /* Siri_High_Glucose.caf */ = {isa = PBXFileReference; lastKnownFileType = file; path = Siri_High_Glucose.caf; sourceTree = "<group>"; };
		FC7CE4C4248ABE2E001F83B8 /* Ending_Reached.caf */ = {isa = PBXFileReference; lastKnownFileType = file; path = Ending_Reached.caf; sourceTree = "<group>"; };
		FC7CE4C5248ABE2E001F83B8 /* Siri_Missed_Readings.caf */ = {isa = PBXFileReference; lastKnownFileType = file; path = Siri_Missed_Readings.caf; sourceTree = "<group>"; };
		FC7CE4C6248ABE2E001F83B8 /* Cartoon_Ascend_Climb_Sneaky.caf */ = {isa = PBXFileReference; lastKnownFileType = file; path = Cartoon_Ascend_Climb_Sneaky.caf; sourceTree = "<group>"; };
		FC7CE4C7248ABE2E001F83B8 /* Fly.caf */ = {isa = PBXFileReference; lastKnownFileType = file; path = Fly.caf; sourceTree = "<group>"; };
		FC7CE4C8248ABE2E001F83B8 /* Open_Your_Eyes_And_See.caf */ = {isa = PBXFileReference; lastKnownFileType = file; path = Open_Your_Eyes_And_See.caf; sourceTree = "<group>"; };
		FC7CE4C9248ABE2F001F83B8 /* 20ms-of-silence.caf */ = {isa = PBXFileReference; lastKnownFileType = file; path = "20ms-of-silence.caf"; sourceTree = "<group>"; };
		FC7CE4CA248ABE2F001F83B8 /* Remembers_Me_Of_Asia.caf */ = {isa = PBXFileReference; lastKnownFileType = file; path = Remembers_Me_Of_Asia.caf; sourceTree = "<group>"; };
		FC7CE4CB248ABE2F001F83B8 /* Alarm_Clock.caf */ = {isa = PBXFileReference; lastKnownFileType = file; path = Alarm_Clock.caf; sourceTree = "<group>"; };
		FC7CE4CC248ABE2F001F83B8 /* Cartoon_Dreamy_Glissando_Harp.caf */ = {isa = PBXFileReference; lastKnownFileType = file; path = Cartoon_Dreamy_Glissando_Harp.caf; sourceTree = "<group>"; };
		FC7CE4CD248ABE2F001F83B8 /* Early_Sunrise.caf */ = {isa = PBXFileReference; lastKnownFileType = file; path = Early_Sunrise.caf; sourceTree = "<group>"; };
		FC7CE4CE248ABE2F001F83B8 /* 1-millisecond-of-silence.mp3 */ = {isa = PBXFileReference; lastKnownFileType = audio.mp3; path = "1-millisecond-of-silence.mp3"; sourceTree = "<group>"; };
		FC7CE4CF248ABE30001F83B8 /* Soft_Warm_Airy_Optimistic.caf */ = {isa = PBXFileReference; lastKnownFileType = file; path = Soft_Warm_Airy_Optimistic.caf; sourceTree = "<group>"; };
		FC7CE4D0248ABE30001F83B8 /* Siri_Alert_Glucose_Dropping_Fast.caf */ = {isa = PBXFileReference; lastKnownFileType = file; path = Siri_Alert_Glucose_Dropping_Fast.caf; sourceTree = "<group>"; };
		FC7CE4D1248ABE30001F83B8 /* Two_Turtle_Doves.caf */ = {isa = PBXFileReference; lastKnownFileType = file; path = Two_Turtle_Doves.caf; sourceTree = "<group>"; };
		FC7CE4D2248ABE30001F83B8 /* Discreet.caf */ = {isa = PBXFileReference; lastKnownFileType = file; path = Discreet.caf; sourceTree = "<group>"; };
		FC7CE4D3248ABE30001F83B8 /* Alien_Siren.caf */ = {isa = PBXFileReference; lastKnownFileType = file; path = Alien_Siren.caf; sourceTree = "<group>"; };
		FC7CE4D4248ABE30001F83B8 /* Pager_Beeps.caf */ = {isa = PBXFileReference; lastKnownFileType = file; path = Pager_Beeps.caf; sourceTree = "<group>"; };
		FC7CE4D5248ABE31001F83B8 /* Sci-Fi_Alarm_Loop_1.caf */ = {isa = PBXFileReference; lastKnownFileType = file; path = "Sci-Fi_Alarm_Loop_1.caf"; sourceTree = "<group>"; };
		FC7CE4D6248ABE31001F83B8 /* Indeed.caf */ = {isa = PBXFileReference; lastKnownFileType = file; path = Indeed.caf; sourceTree = "<group>"; };
		FC7CE4D7248ABE31001F83B8 /* Cartoon_Uh_Oh.caf */ = {isa = PBXFileReference; lastKnownFileType = file; path = Cartoon_Uh_Oh.caf; sourceTree = "<group>"; };
		FC7CE4D8248ABE31001F83B8 /* Sci-Fi_Air_Raid_Alarm.caf */ = {isa = PBXFileReference; lastKnownFileType = file; path = "Sci-Fi_Air_Raid_Alarm.caf"; sourceTree = "<group>"; };
		FC7CE4D9248ABE31001F83B8 /* Store_Door_Chime.caf */ = {isa = PBXFileReference; lastKnownFileType = file; path = Store_Door_Chime.caf; sourceTree = "<group>"; };
		FC7CE4DA248ABE31001F83B8 /* Magical_Twinkle.caf */ = {isa = PBXFileReference; lastKnownFileType = file; path = Magical_Twinkle.caf; sourceTree = "<group>"; };
		FC7CE4DB248ABE31001F83B8 /* Siri_Alert_Urgent_High_Glucose.caf */ = {isa = PBXFileReference; lastKnownFileType = file; path = Siri_Alert_Urgent_High_Glucose.caf; sourceTree = "<group>"; };
		FC7CE4DC248ABE32001F83B8 /* Siri_Alert_Device_Muted.caf */ = {isa = PBXFileReference; lastKnownFileType = file; path = Siri_Alert_Device_Muted.caf; sourceTree = "<group>"; };
		FC7CE4DD248ABE32001F83B8 /* Emergency_Alarm_Siren.caf */ = {isa = PBXFileReference; lastKnownFileType = file; path = Emergency_Alarm_Siren.caf; sourceTree = "<group>"; };
		FC7CE4DE248ABE32001F83B8 /* Analog_Watch_Alarm.caf */ = {isa = PBXFileReference; lastKnownFileType = file; path = Analog_Watch_Alarm.caf; sourceTree = "<group>"; };
		FC7CE4DF248ABE32001F83B8 /* Hell_Yeah_Somewhat_Calmer.caf */ = {isa = PBXFileReference; lastKnownFileType = file; path = Hell_Yeah_Somewhat_Calmer.caf; sourceTree = "<group>"; };
		FC7CE4E0248ABE32001F83B8 /* Cartoon_Machine_Clumsy_Loop.caf */ = {isa = PBXFileReference; lastKnownFileType = file; path = Cartoon_Machine_Clumsy_Loop.caf; sourceTree = "<group>"; };
		FC7CE4E1248ABE32001F83B8 /* Siri_Alert_High_Glucose.caf */ = {isa = PBXFileReference; lastKnownFileType = file; path = Siri_Alert_High_Glucose.caf; sourceTree = "<group>"; };
		FC7CE4E2248ABE32001F83B8 /* Marimba_Descend.caf */ = {isa = PBXFileReference; lastKnownFileType = file; path = Marimba_Descend.caf; sourceTree = "<group>"; };
		FC7CE4E3248ABE32001F83B8 /* Siri_Alert_Urgent_Low_Glucose.caf */ = {isa = PBXFileReference; lastKnownFileType = file; path = Siri_Alert_Urgent_Low_Glucose.caf; sourceTree = "<group>"; };
		FC7CE4E4248ABE32001F83B8 /* Sci-Fi_Eerie_Alarm.caf */ = {isa = PBXFileReference; lastKnownFileType = file; path = "Sci-Fi_Eerie_Alarm.caf"; sourceTree = "<group>"; };
		FC7CE4E5248ABE32001F83B8 /* Siri_Alert_Glucose_Rising_Fast.caf */ = {isa = PBXFileReference; lastKnownFileType = file; path = Siri_Alert_Glucose_Rising_Fast.caf; sourceTree = "<group>"; };
		FC7CE4E6248ABE32001F83B8 /* Sci-Fi_Incoming_Message_Alert.caf */ = {isa = PBXFileReference; lastKnownFileType = file; path = "Sci-Fi_Incoming_Message_Alert.caf"; sourceTree = "<group>"; };
		FC7CE4E7248ABE33001F83B8 /* Sci-Fi_Console_Alarm.caf */ = {isa = PBXFileReference; lastKnownFileType = file; path = "Sci-Fi_Console_Alarm.caf"; sourceTree = "<group>"; };
		FC7CE4E8248ABE33001F83B8 /* Soft_Marimba_Pad_Positive.caf */ = {isa = PBXFileReference; lastKnownFileType = file; path = Soft_Marimba_Pad_Positive.caf; sourceTree = "<group>"; };
		FC7CE4E9248ABE33001F83B8 /* Rush.caf */ = {isa = PBXFileReference; lastKnownFileType = file; path = Rush.caf; sourceTree = "<group>"; };
		FC7CE4EA248ABE33001F83B8 /* Martian_Scanner.caf */ = {isa = PBXFileReference; lastKnownFileType = file; path = Martian_Scanner.caf; sourceTree = "<group>"; };
		FC7CE4EB248ABE33001F83B8 /* Alert_Tone_Ringtone_1.caf */ = {isa = PBXFileReference; lastKnownFileType = file; path = Alert_Tone_Ringtone_1.caf; sourceTree = "<group>"; };
		FC7CE4EC248ABE33001F83B8 /* 500ms-of-silence.mp3 */ = {isa = PBXFileReference; lastKnownFileType = audio.mp3; path = "500ms-of-silence.mp3"; sourceTree = "<group>"; };
		FC7CE4ED248ABE33001F83B8 /* Big_Clock_Ticking.caf */ = {isa = PBXFileReference; lastKnownFileType = file; path = Big_Clock_Ticking.caf; sourceTree = "<group>"; };
		FC7CE4EE248ABE33001F83B8 /* Metallic.caf */ = {isa = PBXFileReference; lastKnownFileType = file; path = Metallic.caf; sourceTree = "<group>"; };
		FC7CE4EF248ABE33001F83B8 /* Cell_Phone_Ring_Tone.caf */ = {isa = PBXFileReference; lastKnownFileType = file; path = Cell_Phone_Ring_Tone.caf; sourceTree = "<group>"; };
		FC7CE4F0248ABE33001F83B8 /* Siri_Alert_Transmitter_Battery_Low.caf */ = {isa = PBXFileReference; lastKnownFileType = file; path = Siri_Alert_Transmitter_Battery_Low.caf; sourceTree = "<group>"; };
		FC7CE4F1248ABE33001F83B8 /* Burglar_Alarm_Siren_2.caf */ = {isa = PBXFileReference; lastKnownFileType = file; path = Burglar_Alarm_Siren_2.caf; sourceTree = "<group>"; };
		FC7CE4F2248ABE34001F83B8 /* Wrong_Answer.caf */ = {isa = PBXFileReference; lastKnownFileType = file; path = Wrong_Answer.caf; sourceTree = "<group>"; };
		FC7CE4F3248ABE34001F83B8 /* Soft_Warm_Airy_Reassuring.caf */ = {isa = PBXFileReference; lastKnownFileType = file; path = Soft_Warm_Airy_Reassuring.caf; sourceTree = "<group>"; };
		FC7CE4F4248ABE34001F83B8 /* CSFX-2_Alarm.caf */ = {isa = PBXFileReference; lastKnownFileType = file; path = "CSFX-2_Alarm.caf"; sourceTree = "<group>"; };
		FC7CE4F5248ABE34001F83B8 /* Siri_Low_Glucose.caf */ = {isa = PBXFileReference; lastKnownFileType = file; path = Siri_Low_Glucose.caf; sourceTree = "<group>"; };
		FC7CE4F6248ABE34001F83B8 /* Sci-Fi_Spaceship_Message.caf */ = {isa = PBXFileReference; lastKnownFileType = file; path = "Sci-Fi_Spaceship_Message.caf"; sourceTree = "<group>"; };
		FC7CE4F7248ABE34001F83B8 /* In_A_Hurry.caf */ = {isa = PBXFileReference; lastKnownFileType = file; path = In_A_Hurry.caf; sourceTree = "<group>"; };
		FC7CE4F8248ABE34001F83B8 /* Orchestral_Horns.caf */ = {isa = PBXFileReference; lastKnownFileType = file; path = Orchestral_Horns.caf; sourceTree = "<group>"; };
		FC7CE4F9248ABE34001F83B8 /* Sci-Fi_Engine_Shut_Down.caf */ = {isa = PBXFileReference; lastKnownFileType = file; path = "Sci-Fi_Engine_Shut_Down.caf"; sourceTree = "<group>"; };
		FC7CE4FA248ABE34001F83B8 /* silence-1sec.mp3 */ = {isa = PBXFileReference; lastKnownFileType = audio.mp3; path = "silence-1sec.mp3"; sourceTree = "<group>"; };
		FC7CE4FB248ABE34001F83B8 /* Cartoon_Siren.caf */ = {isa = PBXFileReference; lastKnownFileType = file; path = Cartoon_Siren.caf; sourceTree = "<group>"; };
		FC7CE4FC248ABE34001F83B8 /* Cartoon_Ascend_Then_Descend.caf */ = {isa = PBXFileReference; lastKnownFileType = file; path = Cartoon_Ascend_Then_Descend.caf; sourceTree = "<group>"; };
		FC7CE4FD248ABE35001F83B8 /* Time_Has_Come.caf */ = {isa = PBXFileReference; lastKnownFileType = file; path = Time_Has_Come.caf; sourceTree = "<group>"; };
		FC7CE4FE248ABE35001F83B8 /* Siri_Alert_Low_Glucose.caf */ = {isa = PBXFileReference; lastKnownFileType = file; path = Siri_Alert_Low_Glucose.caf; sourceTree = "<group>"; };
		FC7CE4FF248ABE35001F83B8 /* Ambulance.caf */ = {isa = PBXFileReference; lastKnownFileType = file; path = Ambulance.caf; sourceTree = "<group>"; };
		FC7CE500248ABE35001F83B8 /* Ghost_Hover.caf */ = {isa = PBXFileReference; lastKnownFileType = file; path = Ghost_Hover.caf; sourceTree = "<group>"; };
		FC7CE501248ABE35001F83B8 /* Insistently.caf */ = {isa = PBXFileReference; lastKnownFileType = file; path = Insistently.caf; sourceTree = "<group>"; };
		FC7CE502248ABE35001F83B8 /* Sunny.caf */ = {isa = PBXFileReference; lastKnownFileType = file; path = Sunny.caf; sourceTree = "<group>"; };
		FC7CE503248ABE35001F83B8 /* Siri_Calibration_Needed.caf */ = {isa = PBXFileReference; lastKnownFileType = file; path = Siri_Calibration_Needed.caf; sourceTree = "<group>"; };
		FC7CE504248ABE35001F83B8 /* Marching_Heavy_Footed_Fat_Elephants.caf */ = {isa = PBXFileReference; lastKnownFileType = file; path = Marching_Heavy_Footed_Fat_Elephants.caf; sourceTree = "<group>"; };
		FC7CE505248ABE35001F83B8 /* Chimes_Glassy.caf */ = {isa = PBXFileReference; lastKnownFileType = file; path = Chimes_Glassy.caf; sourceTree = "<group>"; };
		FC7CE506248ABE35001F83B8 /* Siri_Device_Muted.caf */ = {isa = PBXFileReference; lastKnownFileType = file; path = Siri_Device_Muted.caf; sourceTree = "<group>"; };
		FC7CE507248ABE35001F83B8 /* Alarm_Buzzer.caf */ = {isa = PBXFileReference; lastKnownFileType = file; path = Alarm_Buzzer.caf; sourceTree = "<group>"; };
		FC7CE508248ABE35001F83B8 /* Cartoon_Fail_Strings_Trumpet.caf */ = {isa = PBXFileReference; lastKnownFileType = file; path = Cartoon_Fail_Strings_Trumpet.caf; sourceTree = "<group>"; };
		FC7CE509248ABE36001F83B8 /* Siri_Alert_Missed_Readings.caf */ = {isa = PBXFileReference; lastKnownFileType = file; path = Siri_Alert_Missed_Readings.caf; sourceTree = "<group>"; };
		FC7CE50A248ABE36001F83B8 /* Good_Morning.caf */ = {isa = PBXFileReference; lastKnownFileType = file; path = Good_Morning.caf; sourceTree = "<group>"; };
		FC7CE50B248ABE36001F83B8 /* Emergency_Alarm.caf */ = {isa = PBXFileReference; lastKnownFileType = file; path = Emergency_Alarm.caf; sourceTree = "<group>"; };
		FC7CE50C248ABE36001F83B8 /* Alert_Tone_Busy.caf */ = {isa = PBXFileReference; lastKnownFileType = file; path = Alert_Tone_Busy.caf; sourceTree = "<group>"; };
		FC7CE50D248ABE36001F83B8 /* Tornado_Siren.caf */ = {isa = PBXFileReference; lastKnownFileType = file; path = Tornado_Siren.caf; sourceTree = "<group>"; };
		FC7CE50E248ABE36001F83B8 /* Win_Gain.caf */ = {isa = PBXFileReference; lastKnownFileType = file; path = Win_Gain.caf; sourceTree = "<group>"; };
		FC7CE50F248ABE36001F83B8 /* Unpaved.caf */ = {isa = PBXFileReference; lastKnownFileType = file; path = Unpaved.caf; sourceTree = "<group>"; };
		FC7CE510248ABE36001F83B8 /* Sci-Fi_Alarm_Loop_4.caf */ = {isa = PBXFileReference; lastKnownFileType = file; path = "Sci-Fi_Alarm_Loop_4.caf"; sourceTree = "<group>"; };
		FC7CE511248ABE36001F83B8 /* Sci-Fi_Alarm.caf */ = {isa = PBXFileReference; lastKnownFileType = file; path = "Sci-Fi_Alarm.caf"; sourceTree = "<group>"; };
		FC7CE512248ABE36001F83B8 /* Siri_Urgent_Low_Glucose.caf */ = {isa = PBXFileReference; lastKnownFileType = file; path = Siri_Urgent_Low_Glucose.caf; sourceTree = "<group>"; };
		FC7CE513248ABE36001F83B8 /* Siri_Transmitter_Battery_Low.caf */ = {isa = PBXFileReference; lastKnownFileType = file; path = Siri_Transmitter_Battery_Low.caf; sourceTree = "<group>"; };
		FC7CE514248ABE36001F83B8 /* Sci-Fi_Alarm_Loop_2.caf */ = {isa = PBXFileReference; lastKnownFileType = file; path = "Sci-Fi_Alarm_Loop_2.caf"; sourceTree = "<group>"; };
		FC7CE515248ABE37001F83B8 /* Oringz.caf */ = {isa = PBXFileReference; lastKnownFileType = file; path = Oringz.caf; sourceTree = "<group>"; };
		FC7CE516248ABE37001F83B8 /* Siri_Glucose_Dropping_Fast.caf */ = {isa = PBXFileReference; lastKnownFileType = file; path = Siri_Glucose_Dropping_Fast.caf; sourceTree = "<group>"; };
		FC7CE517248ABE37001F83B8 /* Martian_Gun.caf */ = {isa = PBXFileReference; lastKnownFileType = file; path = Martian_Gun.caf; sourceTree = "<group>"; };
		FC7CE589248ABEA3001F83B8 /* AlarmSound.swift */ = {isa = PBXFileReference; fileEncoding = 4; lastKnownFileType = sourcecode.swift; path = AlarmSound.swift; sourceTree = "<group>"; };
		FC7CE58B248ABEF1001F83B8 /* alarm.mp3 */ = {isa = PBXFileReference; lastKnownFileType = audio.mp3; path = alarm.mp3; sourceTree = "<group>"; };
		FC7CE58C248ABEF1001F83B8 /* alarm-notification.m4a */ = {isa = PBXFileReference; lastKnownFileType = file; path = "alarm-notification.m4a"; sourceTree = "<group>"; };
		FC7CE59B248D33A9001F83B8 /* dragbar.png */ = {isa = PBXFileReference; lastKnownFileType = image.png; path = dragbar.png; sourceTree = "<group>"; };
		FC8589BE252B54F500C8FC73 /* Mobileprovision.swift */ = {isa = PBXFileReference; lastKnownFileType = sourcecode.swift; path = Mobileprovision.swift; sourceTree = "<group>"; };
		FC8DEEE62485D1ED0075863F /* Info.plist */ = {isa = PBXFileReference; fileEncoding = 4; lastKnownFileType = text.plist.xml; path = Info.plist; sourceTree = "<group>"; };
		FC9788142485969B00A7906C /* Loop Follow.app */ = {isa = PBXFileReference; explicitFileType = wrapper.application; includeInIndex = 0; path = "Loop Follow.app"; sourceTree = BUILT_PRODUCTS_DIR; };
		FC9788172485969B00A7906C /* AppDelegate.swift */ = {isa = PBXFileReference; lastKnownFileType = sourcecode.swift; path = AppDelegate.swift; sourceTree = "<group>"; };
		FC9788192485969B00A7906C /* SceneDelegate.swift */ = {isa = PBXFileReference; lastKnownFileType = sourcecode.swift; path = SceneDelegate.swift; sourceTree = "<group>"; };
		FC97881B2485969B00A7906C /* MainViewController.swift */ = {isa = PBXFileReference; lastKnownFileType = sourcecode.swift; path = MainViewController.swift; sourceTree = "<group>"; };
		FC97881D2485969B00A7906C /* NightScoutViewController.swift */ = {isa = PBXFileReference; lastKnownFileType = sourcecode.swift; path = NightScoutViewController.swift; sourceTree = "<group>"; };
		FC9788202485969B00A7906C /* Base */ = {isa = PBXFileReference; lastKnownFileType = file.storyboard; name = Base; path = Base.lproj/Main.storyboard; sourceTree = "<group>"; };
		FC9788252485969C00A7906C /* Assets.xcassets */ = {isa = PBXFileReference; lastKnownFileType = folder.assetcatalog; path = Assets.xcassets; sourceTree = "<group>"; };
		FC9788282485969C00A7906C /* Base */ = {isa = PBXFileReference; lastKnownFileType = file.storyboard; name = Base; path = Base.lproj/LaunchScreen.storyboard; sourceTree = "<group>"; };
		FCA2DDE52501095000254A8C /* Timers.swift */ = {isa = PBXFileReference; lastKnownFileType = sourcecode.swift; path = Timers.swift; sourceTree = "<group>"; };
		FCC0FAC124922A22003E610E /* DictionaryKeyPath.swift */ = {isa = PBXFileReference; lastKnownFileType = sourcecode.swift; path = DictionaryKeyPath.swift; sourceTree = "<group>"; };
		FCC688592489554800A0279D /* BackgroundTaskAudio.swift */ = {isa = PBXFileReference; fileEncoding = 4; lastKnownFileType = sourcecode.swift; path = BackgroundTaskAudio.swift; sourceTree = "<group>"; };
		FCC6885B2489559400A0279D /* blank.wav */ = {isa = PBXFileReference; lastKnownFileType = audio.wav; path = blank.wav; sourceTree = "<group>"; };
		FCC6885D24896A6C00A0279D /* silence.mp3 */ = {isa = PBXFileReference; lastKnownFileType = audio.mp3; path = silence.mp3; sourceTree = "<group>"; };
		FCC6886624898F8000A0279D /* UserDefaultsValue.swift */ = {isa = PBXFileReference; lastKnownFileType = sourcecode.swift; path = UserDefaultsValue.swift; sourceTree = "<group>"; };
		FCC6886824898FB100A0279D /* UserDefaultsValueGroups.swift */ = {isa = PBXFileReference; lastKnownFileType = sourcecode.swift; path = UserDefaultsValueGroups.swift; sourceTree = "<group>"; };
		FCC6886A24898FD800A0279D /* ObservationToken.swift */ = {isa = PBXFileReference; lastKnownFileType = sourcecode.swift; path = ObservationToken.swift; sourceTree = "<group>"; };
		FCC6886C2489909D00A0279D /* AnyConvertible.swift */ = {isa = PBXFileReference; fileEncoding = 4; lastKnownFileType = sourcecode.swift; path = AnyConvertible.swift; sourceTree = "<group>"; };
		FCC6886E2489A53800A0279D /* AppConstants.swift */ = {isa = PBXFileReference; fileEncoding = 4; lastKnownFileType = sourcecode.swift; path = AppConstants.swift; sourceTree = "<group>"; };
		FCC688702489A57C00A0279D /* Loop Follow.entitlements */ = {isa = PBXFileReference; lastKnownFileType = text.plist.entitlements; path = "Loop Follow.entitlements"; sourceTree = "<group>"; };
		FCD2A27C24C9D044009F7B7B /* Globals.swift */ = {isa = PBXFileReference; lastKnownFileType = sourcecode.swift; path = Globals.swift; sourceTree = "<group>"; };
		FCE537BB249A4D7D00F80BF8 /* carbBolusArrays.swift */ = {isa = PBXFileReference; lastKnownFileType = sourcecode.swift; path = carbBolusArrays.swift; sourceTree = "<group>"; };
		FCE537C2249AAB2600F80BF8 /* NotificationCenter.framework */ = {isa = PBXFileReference; lastKnownFileType = wrapper.framework; name = NotificationCenter.framework; path = System/Library/Frameworks/NotificationCenter.framework; sourceTree = SDKROOT; };
		FCEF87AA24A1417900AE6FA0 /* Localizer.swift */ = {isa = PBXFileReference; lastKnownFileType = sourcecode.swift; path = Localizer.swift; sourceTree = "<group>"; };
		FCFEEC9D2486E68E00402A7F /* WebKit.framework */ = {isa = PBXFileReference; lastKnownFileType = wrapper.framework; name = WebKit.framework; path = System/Library/Frameworks/WebKit.framework; sourceTree = SDKROOT; };
		FCFEEC9F2488157B00402A7F /* Chart.swift */ = {isa = PBXFileReference; lastKnownFileType = sourcecode.swift; path = Chart.swift; sourceTree = "<group>"; };
		FCFEECA1248857A600402A7F /* SettingsViewController.swift */ = {isa = PBXFileReference; lastKnownFileType = sourcecode.swift; path = SettingsViewController.swift; sourceTree = "<group>"; };
/* End PBXFileReference section */

/* Begin PBXFileSystemSynchronizedRootGroup section */
		DDCC3AD72DDE1790006F1C10 /* Tests */ = {isa = PBXFileSystemSynchronizedRootGroup; explicitFileTypes = {}; explicitFolders = (); path = Tests; sourceTree = "<group>"; };
/* End PBXFileSystemSynchronizedRootGroup section */

/* Begin PBXFrameworksBuildPhase section */
		DDCC3AD32DDE1790006F1C10 /* Frameworks */ = {
			isa = PBXFrameworksBuildPhase;
			buildActionMask = 2147483647;
			files = (
			);
			runOnlyForDeploymentPostprocessing = 0;
		};
		FC9788112485969B00A7906C /* Frameworks */ = {
			isa = PBXFrameworksBuildPhase;
			buildActionMask = 2147483647;
			files = (
				FCFEEC9E2486E68E00402A7F /* WebKit.framework in Frameworks */,
				DD485F162E46631000CE8CBF /* CryptoSwift in Frameworks */,
				3F1335F351590E573D8E6962 /* Pods_LoopFollow.framework in Frameworks */,
				DD48781C2C7DAF140048F05C /* SwiftJWT in Frameworks */,
			);
			runOnlyForDeploymentPostprocessing = 0;
		};
/* End PBXFrameworksBuildPhase section */

/* Begin PBXGroup section */
		6A5880E0B811AF443B05AB02 /* Frameworks */ = {
			isa = PBXGroup;
			children = (
				DDCC3ABF2DDE10B0006F1C10 /* Testing.framework */,
				FCFEEC9D2486E68E00402A7F /* WebKit.framework */,
				A7D55B42A22051DAD69E89D0 /* Pods_LoopFollow.framework */,
				FCE537C2249AAB2600F80BF8 /* NotificationCenter.framework */,
			);
			name = Frameworks;
			sourceTree = "<group>";
		};
		8E32230C453C93FDCE59C2B9 /* Pods */ = {
			isa = PBXGroup;
			children = (
				ECA3EFB4037410B4973BB632 /* Pods-LoopFollow.debug.xcconfig */,
				059B0FA59AABFE72FE13DDDA /* Pods-LoopFollow.release.xcconfig */,
			);
			path = Pods;
			sourceTree = "<group>";
		};
		DD02475A2DB2E8CE00FCADF6 /* AlarmCondition */ = {
			isa = PBXGroup;
			children = (
				DDCC3A552DDC9617006F1C10 /* MissedBolusCondition.swift */,
				DDCC3A4E2DDC5B54006F1C10 /* BatteryDropCondition.swift */,
				DDCC3A4A2DDBB5E4006F1C10 /* BatteryCondition.swift */,
				DDB9FC7A2DDB573F00EFAA76 /* IOBCondition.swift */,
				DDC6CA482DD8E47A0060EE25 /* PumpVolumeCondition.swift */,
				DDC6CA442DD8D8E60060EE25 /* PumpChangeCondition.swift */,
				DDC6CA422DD8CED20060EE25 /* SensorAgeCondition.swift */,
				DDC6CA3C2DD7C6090060EE25 /* TemporaryCondition.swift */,
				DD7F4C1E2DD6648B00D449E9 /* FastRiseCondition.swift */,
				DD7F4C1A2DD6501D00D449E9 /* COBCondition.swift */,
				DD7F4C162DD63FA700D449E9 /* RecBolusCondition.swift */,
				DD7F4C122DD51FD500D449E9 /* TempTargetEndCondition.swift */,
				DD7F4C0E2DD51EC200D449E9 /* TempTargetStartCondition.swift */,
				DD7F4C0A2DD51C5500D449E9 /* OverrideEndCondition.swift */,
				DD7F4C042DD4BBE200D449E9 /* NotLoopingCondition.swift */,
				DD7F4C082DD504A700D449E9 /* OverrideStartCondition.swift */,
				DD7F4BC62DD473A600D449E9 /* FastDropCondition.swift */,
				DD0650EA2DCE8385004D3B41 /* LowBGCondition.swift */,
				DD02475B2DB2E8FB00FCADF6 /* BuildExpireCondition.swift */,
				DD0247582DB2E89600FCADF6 /* AlarmCondition.swift */,
				DD0650EE2DCE96FF004D3B41 /* HighBGCondition.swift */,
				DD0650F02DCE9A9E004D3B41 /* MissedReadingCondition.swift */,
			);
			path = AlarmCondition;
			sourceTree = "<group>";
		};
		DD0C0C692C4852A100DBADDF /* Metric */ = {
			isa = PBXGroup;
			children = (
				DD0C0C672C48529400DBADDF /* Metric.swift */,
				DD0C0C6A2C48562000DBADDF /* InsulinMetric.swift */,
				DD0C0C6C2C48606200DBADDF /* CarbMetric.swift */,
			);
			path = Metric;
			sourceTree = "<group>";
		};
		DD0C0C6E2C4AFFB800DBADDF /* Remote */ = {
			isa = PBXGroup;
			children = (
				DDDF6F4A2D479B6A00884336 /* Nightscout */,
				DDDF6F482D479AEF00884336 /* NoRemoteView.swift */,
				DDEF503E2D479B8A00884336 /* LoopAPNS */,
				DD4878112C7B74F90048F05C /* TRC */,
				DD4878062C7B2E9E0048F05C /* Settings */,
				DDF699972C5AA2E50058A8D9 /* TempTargetPreset */,
				DD0C0C6F2C4AFFE800DBADDF /* RemoteViewController.swift */,
				DDE69ED12C7256260013EAEC /* RemoteType.swift */,
			);
			path = Remote;
			sourceTree = "<group>";
		};
		DD13BC732C3FD60E0062313B /* InfoTable */ = {
			isa = PBXGroup;
			children = (
				DD13BC742C3FD6200062313B /* InfoType.swift */,
				DD13BC762C3FD64E0062313B /* InfoData.swift */,
				DD13BC782C3FE63A0062313B /* InfoManager.swift */,
				DD0C0C652C46E54C00DBADDF /* InfoDataSeparator.swift */,
			);
			path = InfoTable;
			sourceTree = "<group>";
		};
		DD1A97122D429495000DDC11 /* Settings */ = {
			isa = PBXGroup;
			children = (
				DD8060DA2E2ACE5900626B91 /* TabCustomizationModal.swift */,
				DD83164F2DE4E635004467AA /* SettingsMenuView.swift */,
				DD2C2E552D3C3913006413A5 /* DexcomSettingsView.swift */,
				DD2C2E532D3C37D7006413A5 /* DexcomSettingsViewModel.swift */,
				DD83164D2DE4E093004467AA /* CalendarSettingsView.swift */,
				DD8316452DE49B09004467AA /* GraphSettingsView.swift */,
				DD1A97152D4294B2000DDC11 /* AdvancedSettingsViewModel.swift */,
				DD1A97132D4294A4000DDC11 /* AdvancedSettingsView.swift */,
				DD8316172DE3633D004467AA /* GeneralSettingsView.swift */,
				DD50C74F2D0828800057AE6F /* ContactSettingsViewModel.swift */,
				DD50C7522D0828D10057AE6F /* ContactSettingsView.swift */,
			);
			path = Settings;
			sourceTree = "<group>";
		};
		DD2C2E4D2D3B8ACF006413A5 /* Nightscout */ = {
			isa = PBXGroup;
			children = (
				DD2C2E502D3B8B0B006413A5 /* NightscoutSettingsViewModel.swift */,
				DD2C2E4E2D3B8AEC006413A5 /* NightscoutSettingsView.swift */,
			);
			path = Nightscout;
			sourceTree = "<group>";
		};
		DD4878062C7B2E9E0048F05C /* Settings */ = {
			isa = PBXGroup;
			children = (
				DD4878072C7B30BF0048F05C /* RemoteSettingsView.swift */,
				DD4878092C7B30D40048F05C /* RemoteSettingsViewModel.swift */,
			);
			path = Settings;
			sourceTree = "<group>";
		};
		DD4878112C7B74F90048F05C /* TRC */ = {
			isa = PBXGroup;
			children = (
				DD485F132E454B2600CE8CBF /* SecureMessenger.swift */,
				DD48781F2C7DAF890048F05C /* PushMessage.swift */,
				DD4878122C7B750D0048F05C /* TempTargetView.swift */,
				DD48781D2C7DAF2F0048F05C /* PushNotificationManager.swift */,
				DD4878142C7B75230048F05C /* MealView.swift */,
				DD48780F2C7B74BF0048F05C /* TrioRemoteControlView.swift */,
				DD48780D2C7B74A40048F05C /* TrioRemoteControlViewModel.swift */,
				DD4878162C7B75350048F05C /* BolusView.swift */,
				DDD10F022C518A6500D76A8E /* TreatmentResponse.swift */,
				DD4878182C7C56D60048F05C /* TrioNightscoutRemoteController.swift */,
				DDFD5C522CB167DA00D3FD68 /* TRCCommandType.swift */,
				DDBE3ABC2CB5A961006B37DC /* OverrideView.swift */,
			);
			path = TRC;
			sourceTree = "<group>";
		};
		DD493AEA2ACF2761009A6922 /* Treatments */ = {
			isa = PBXGroup;
			children = (
				DD7E19872ACDA5DA00DBD158 /* Notes.swift */,
				DD7E19832ACDA50C00DBD158 /* Overrides.swift */,
				DD7E19852ACDA59700DBD158 /* BGCheck.swift */,
				DD7E19892ACDA62600DBD158 /* SensorStart.swift */,
				DD493AD62ACF2139009A6922 /* SuspendPump.swift */,
				DD493AD82ACF2171009A6922 /* Carbs.swift */,
				DD493ADC2ACF21E0009A6922 /* Basals.swift */,
				DD493ADA2ACF21A3009A6922 /* Bolus.swift */,
				DD493AD42ACF2109009A6922 /* ResumePump.swift */,
				DDF9676D2AD08C6E00C5EB95 /* SiteChange.swift */,
				DD608A092C23593900F91132 /* SMB.swift */,
				DDD10F0A2C54192A00D76A8E /* TemporaryTarget.swift */,
				DD5334202C60EBEE00062F9D /* InsulinCartridgeChange.swift */,
			);
			path = Treatments;
			sourceTree = "<group>";
		};
		DD50C74D2D0828250057AE6F /* Contact */ = {
			isa = PBXGroup;
			children = (
				DDA9ACAB2D6B316F00E6F1A9 /* ContactType.swift */,
				DDA9ACA92D6A6B8200E6F1A9 /* ContactIncludeOption.swift */,
				DDA9ACA72D6A66DD00E6F1A9 /* ContactColorOption.swift */,
				DD50C7542D0862770057AE6F /* ContactImageUpdater.swift */,
			);
			path = Contact;
			sourceTree = "<group>";
		};
		DD5334252C61667700062F9D /* InfoDisplaySettings */ = {
			isa = PBXGroup;
			children = (
				DD5334262C61668700062F9D /* InfoDisplaySettingsViewModel.swift */,
				DD5334282C6166A500062F9D /* InfoDisplaySettingsView.swift */,
			);
			path = InfoDisplaySettings;
			sourceTree = "<group>";
		};
		DD7E19802ACDA0EA00DBD158 /* Nightscout */ = {
			isa = PBXGroup;
			children = (
				DD493AEA2ACF2761009A6922 /* Treatments */,
				DD493ADE2ACF22BB009A6922 /* SAge.swift */,
				DD493AE02ACF22FE009A6922 /* Profile.swift */,
				DD493AE22ACF2358009A6922 /* CAge.swift */,
				DD493AE42ACF2383009A6922 /* Treatments.swift */,
				DD493AE62ACF23CF009A6922 /* DeviceStatus.swift */,
				DD493AE82ACF2445009A6922 /* BGData.swift */,
				DD6A935D2BFA6FA2003FFB8E /* DeviceStatusOpenAPS.swift */,
				DD608A072C1F584900F91132 /* DeviceStatusLoop.swift */,
				DD0C0C5F2C415B9D00DBADDF /* ProfileManager.swift */,
				DD0C0C612C4175FD00DBADDF /* NSProfile.swift */,
				DD5334222C60ED3600062F9D /* IAge.swift */,
			);
			path = Nightscout;
			sourceTree = "<group>";
		};
		DD98F54224BCEF190007425A /* Extensions */ = {
			isa = PBXGroup;
			children = (
				DD98F54324BCEFEE0007425A /* ShareClientExtension.swift */,
				DDCF979324C0D380002C9752 /* UIViewExtension.swift */,
				DD7FFAFC2A72953000C3A304 /* EKEventStore+Extensions.swift */,
				DD0C0C632C45A59400DBADDF /* HKUnit+Extensions.swift */,
				DD4AFB662DB68C5500BB593F /* UUID+Identifiable.swift */,
				DD4AFB6A2DB6BF2A00BB593F /* Binding+Optional.swift */,
			);
			path = Extensions;
			sourceTree = "<group>";
		};
		DD9ED0C62D355225000D2A63 /* Log */ = {
			isa = PBXGroup;
			children = (
				DD9ED0CD2D355879000D2A63 /* LogEntry.swift */,
				DD9ED0CB2D35526E000D2A63 /* SearchBar.swift */,
				DD9ED0C92D355256000D2A63 /* LogView.swift */,
				DD9ED0C72D35523F000D2A63 /* LogViewModel.swift */,
				DDEF50392D31614200999A5D /* LogManager.swift */,
			);
			path = Log;
			sourceTree = "<group>";
		};
		DDAD16302D2EF98C0084BE10 /* Devices */ = {
			isa = PBXGroup;
			children = (
				DD85E9942D739CED001C8BB7 /* OmnipodDashHeartbeatBluetoothTransmitter.swift */,
				DDAD162E2D2EF97C0084BE10 /* RileyLinkHeartbeatBluetoothDevice.swift */,
				DD5817192D299EF40041FB98 /* DexcomHeartbeatBluetoothDevice.swift */,
			);
			path = Devices;
			sourceTree = "<group>";
		};
		DDB0AF4F2BB1A81F00AFA48B /* Scripts */ = {
			isa = PBXGroup;
			children = (
				DDB0AF502BB1A84500AFA48B /* capture-build-details.sh */,
			);
			path = Scripts;
			sourceTree = "<group>";
		};
		DDC6CA3B2DD7B9050060EE25 /* AlarmType */ = {
			isa = PBXGroup;
			children = (
				DDCF9A812D85FD14004DF4DD /* AlarmType.swift */,
				DD7F4C222DD7A62200D449E9 /* AlarmType+SortDirection.swift */,
				DD7F4C242DD7B20700D449E9 /* AlarmType+timeUnit.swift */,
				DD0B9D552DE1EC8A0090C337 /* AlarmType+Snooze.swift */,
				DD0B9D572DE1F3B20090C337 /* AlarmType+canAcknowledge.swift */,
			);
			path = AlarmType;
			sourceTree = "<group>";
		};
		DDC7E5142DBCE1B900EB1127 /* Snoozer */ = {
			isa = PBXGroup;
			children = (
				DDC7E5CE2DC77C2000EB1127 /* SnoozerViewModel.swift */,
				DDC7E5122DBCE1B900EB1127 /* SnoozerView.swift */,
				DDC7E5132DBCE1B900EB1127 /* SnoozerViewController.swift */,
			);
			path = Snoozer;
			sourceTree = "<group>";
		};
		DDC7E53B2DBD8A1600EB1127 /* Components */ = {
			isa = PBXGroup;
			children = (
				DDDB86F02DF7223C00AADDAC /* DeleteAlarmSection.swift */,
				DD7F4BC42DD3CE0700D449E9 /* AlarmBGLimitSection.swift */,
				DD7F4BA02DD2193F00D449E9 /* AlarmSnoozeSection.swift */,
				DD7F4B9E2DD1F92700D449E9 /* AlarmActiveSection.swift */,
				DD7F4B9C2DD1EAE500D449E9 /* AlarmAudioSection.swift */,
				DD0650F62DCFDA26004D3B41 /* InfoBanner.swift */,
				DD0650F42DCF303F004D3B41 /* AlarmStepperSection.swift */,
				DD0650A82DCA8A10004D3B41 /* AlarmBGSection.swift */,
				DDC7E5392DBD8A1600EB1127 /* AlarmGeneralSection.swift */,
				DDC7E53A2DBD8A1600EB1127 /* SoundFile.swift */,
			);
			path = Components;
			sourceTree = "<group>";
		};
		DDC7E53F2DBD8A1600EB1127 /* Editors */ = {
			isa = PBXGroup;
			children = (
				DDCC3A572DDC9655006F1C10 /* MissedBolusAlarmEditor.swift */,
				DDCC3A532DDC5D62006F1C10 /* BatteryDropAlarmEditor.swift */,
				DDCC3A4C2DDBB77C006F1C10 /* BatteryAlarmEditor.swift */,
				DDB9FC7C2DDB575300EFAA76 /* IOBAlarmEditor.swift */,
				DDC6CA4A2DD8E4960060EE25 /* PumpVolumeAlarmEditor.swift */,
				DDC6CA462DD8D9010060EE25 /* PumpChangeAlarmEditor.swift */,
				DDC6CA402DD8CCCE0060EE25 /* SensorAgeAlarmEditor.swift */,
				DDC6CA3E2DD7C6340060EE25 /* TemporaryAlarmEditor.swift */,
				DD7F4C202DD66BB100D449E9 /* FastRiseAlarmEditor.swift */,
				DD7F4C1C2DD650D500D449E9 /* COBAlarmEditor.swift */,
				DD7F4C182DD63FD500D449E9 /* RecBolusAlarmEditor.swift */,
				DD7F4C142DD51FEB00D449E9 /* TempTargetEndAlarmEditor.swift */,
				DD7F4C102DD51ED900D449E9 /* TempTargetStartAlarmEditor.swift */,
				DD7F4C0C2DD51C8100D449E9 /* OverrideEndAlarmEditor.swift */,
				DD7F4C062DD5042F00D449E9 /* OverrideStartAlarmEditor.swift */,
				DD7F4C022DD4B92E00D449E9 /* NotLoopingAlarmEditor.swift */,
				DD0650EC2DCE9371004D3B41 /* HighBgAlarmEditor.swift */,
				DDC7E53C2DBD8A1600EB1127 /* BuildExpireAlarmEditor.swift */,
				DDC7E53E2DBD8A1600EB1127 /* LowBgAlarmEditor.swift */,
				DD0650F22DCE9B3D004D3B41 /* MissedReadingEditor.swift */,
				DD0650F82DCFE7BE004D3B41 /* FastDropAlarmEditor.swift */,
			);
			path = Editors;
			sourceTree = "<group>";
		};
		DDC7E5412DBD8A1600EB1127 /* AlarmEditing */ = {
			isa = PBXGroup;
			children = (
				DDC7E53B2DBD8A1600EB1127 /* Components */,
				DDC7E53F2DBD8A1600EB1127 /* Editors */,
				DDC7E5402DBD8A1600EB1127 /* AlarmEditor.swift */,
			);
			path = AlarmEditing;
			sourceTree = "<group>";
		};
		DDC7E5CD2DC6637800EB1127 /* Storage */ = {
			isa = PBXGroup;
			children = (
				FCC688512489363F00A0279D /* Framework */,
				DDD10F002C510C6B00D76A8E /* ObservableUserDefaults.swift */,
				DDD10F062C529DE800D76A8E /* Observable.swift */,
				DD4878042C7B2C970048F05C /* Storage.swift */,
				DD8316472DE49EE5004467AA /* Storage+Migrate.swift */,
			);
			path = Storage;
			sourceTree = "<group>";
		};
		DDCC3A502DDC5BD4006F1C10 /* DataStructs */ = {
			isa = PBXGroup;
			children = (
				DDCC3A592DDC988F006F1C10 /* CarbSample.swift */,
				DDB9FC7E2DDB584500EFAA76 /* BolusEntry.swift */,
				DD5DA27B2DC930D6003D44FC /* GlucoseValue.swift */,
			);
			path = DataStructs;
			sourceTree = "<group>";
		};
		DDCF9A7E2D85FCE6004DF4DD /* Alarm */ = {
			isa = PBXGroup;
			children = (
				DD12D4862E1705E6004E0112 /* AlarmsContainerView.swift */,
				DDDC31CA2E13A7D2009EA0F3 /* AddAlarm */,
				DDCC3A502DDC5BD4006F1C10 /* DataStructs */,
				DDC6CA3B2DD7B9050060EE25 /* AlarmType */,
				DD4AFB602DB68BBC00BB593F /* AlarmListView.swift */,
				DDC7E5412DBD8A1600EB1127 /* AlarmEditing */,
				DD4AFB482DB576C200BB593F /* AlarmSettingsView.swift */,
				DD4AFB3C2DB55D2900BB593F /* AlarmConfiguration.swift */,
				DD02475A2DB2E8CE00FCADF6 /* AlarmCondition */,
				DDCF9A8B2D86005E004DF4DD /* AlarmManager.swift */,
				DDCF9A872D85FD33004DF4DD /* AlarmData.swift */,
				DDCF9A7F2D85FD09004DF4DD /* Alarm.swift */,
				DDBD19952DFB44B0005C2D69 /* Alarm+byPriorityThenSpec.swift */,
			);
			path = Alarm;
			sourceTree = "<group>";
		};
		DDDC31CA2E13A7D2009EA0F3 /* AddAlarm */ = {
			isa = PBXGroup;
			children = (
				DDDC31CD2E13A811009EA0F3 /* AlarmTile.swift */,
				DDDC31CB2E13A7DF009EA0F3 /* AddAlarmSheet.swift */,
			);
			path = AddAlarm;
			sourceTree = "<group>";
		};
		DDDF6F4A2D479B6A00884336 /* Nightscout */ = {
			isa = PBXGroup;
			children = (
				DD0C0C712C4B000800DBADDF /* TrioNightscoutRemoteView.swift */,
			);
			path = Nightscout;
			sourceTree = "<group>";
		};
		DDEF503D2D32753A00999A5D /* Task */ = {
			isa = PBXGroup;
			children = (
				DD9ACA0F2D34128600415D8A /* Task.swift */,
				DD9ACA0D2D340BFE00415D8A /* AlarmTask.swift */,
				DD9ACA0B2D33BB8400415D8A /* CalendarTask.swift */,
				DD9ACA092D33095500415D8A /* MinAgoTask.swift */,
				DD9ACA072D32F68900415D8A /* BGTask.swift */,
				DD9ACA052D32AF6E00415D8A /* TreatmentsTask.swift */,
				DD9ACA032D32821200415D8A /* DeviceStatusTask.swift */,
				DDEF503E2D32754A00999A5D /* ProfileTask.swift */,
				DDEF503B2D31BE2A00999A5D /* TaskScheduler.swift */,
			);
			path = Task;
			sourceTree = "<group>";
		};
		DDEF503E2D479B8A00884336 /* LoopAPNS */ = {
			isa = PBXGroup;
			children = (
				6584B1002E4A263900135D4D /* TOTPService.swift */,
				DDEF503F2D479B8A00884336 /* LoopAPNSService.swift */,
				DDEF50412D479BAA00884336 /* LoopAPNSCarbsView.swift */,
				DDEF50422D479BBA00884336 /* LoopAPNSBolusView.swift */,
				654134172E1DC09700BDBE08 /* OverridePresetsView.swift */,
				654134192E1DC27900BDBE08 /* OverridePresetData.swift */,
				DDEF50442D479BDA00884336 /* LoopAPNSRemoteView.swift */,
			);
			path = LoopAPNS;
			sourceTree = "<group>";
		};
		DDF699972C5AA2E50058A8D9 /* TempTargetPreset */ = {
			isa = PBXGroup;
			children = (
				DDF699982C5AA3060058A8D9 /* TempTargetPresetManager.swift */,
				DDF6999A2C5AA32E0058A8D9 /* TempTargetPreset.swift */,
			);
			path = TempTargetPreset;
			sourceTree = "<group>";
		};
		DDF6999C2C5AAA4C0058A8D9 /* Views */ = {
			isa = PBXGroup;
			children = (
				DDE75D2C2DE71401007C1FC1 /* TogglableSecureInput.swift */,
				DDE75D222DE5E505007C1FC1 /* Glyph.swift */,
				DD8316492DE4C504004467AA /* SettingsStepperRow.swift */,
				DD8316432DE47CA9004467AA /* BGPicker.swift */,
				DDF6999D2C5AAA640058A8D9 /* ErrorMessageView.swift */,
				DD16AF0E2C99592F00FB655A /* HKQuantityInputView.swift */,
				DD16AF102C997B4600FB655A /* LoadingButtonView.swift */,
				DDE75D262DE5E539007C1FC1 /* ActionRow.swift */,
				654132E62E19EA7E00BDBE08 /* SimpleQRCodeScannerView.swift */,
				DDE75D282DE5E56C007C1FC1 /* LinkRow.swift */,
				DDE75D2A2DE5E613007C1FC1 /* NavigationRow.swift */,
			);
			path = Views;
			sourceTree = "<group>";
		};
		DDFF3D792D140F1800BF9D9E /* BackgroundRefresh */ = {
			isa = PBXGroup;
			children = (
				DDFF3D7A2D140F4200BF9D9E /* BT */,
				DDFF3D842D14279B00BF9D9E /* BackgroundRefreshSettingsView.swift */,
				DDFF3D862D14280500BF9D9E /* BackgroundRefreshSettingsViewModel.swift */,
				DDFF3D882D1429AB00BF9D9E /* BackgroundRefreshType.swift */,
			);
			path = BackgroundRefresh;
			sourceTree = "<group>";
		};
		DDFF3D7A2D140F4200BF9D9E /* BT */ = {
			isa = PBXGroup;
			children = (
				DDAD16302D2EF98C0084BE10 /* Devices */,
				DD58171D2D299FC50041FB98 /* BluetoothDeviceDelegate.swift */,
				DD58171B2D299F8D0041FB98 /* BluetoothDevice.swift */,
				DD5817162D2710E50041FB98 /* BLEDeviceSelectionView.swift */,
				DDFF3D7E2D1414A200BF9D9E /* BLEDevice.swift */,
				DD5334AF2D1447C500CDD6EA /* BLEManager.swift */,
			);
			path = BT;
			sourceTree = "<group>";
		};
		FC16A97624995FEE003D6245 /* Application */ = {
			isa = PBXGroup;
			children = (
				FC97881F2485969B00A7906C /* Main.storyboard */,
				FC9788172485969B00A7906C /* AppDelegate.swift */,
				FC9788192485969B00A7906C /* SceneDelegate.swift */,
				FC9788272485969C00A7906C /* LaunchScreen.storyboard */,
			);
			path = Application;
			sourceTree = "<group>";
		};
		FC16A9782499657E003D6245 /* Controllers */ = {
			isa = PBXGroup;
			children = (
				DD7E19802ACDA0EA00DBD158 /* Nightscout */,
				FC7CE589248ABEA3001F83B8 /* AlarmSound.swift */,
				FC16A97924996673003D6245 /* NightScout.swift */,
				FC16A97C24996747003D6245 /* SpeakBG.swift */,
				FC16A97E249969E2003D6245 /* Graphs.swift */,
				FC1BDD2A24A22650001B652C /* Stats.swift */,
				FC1BDD2C24A23204001B652C /* MainViewController+updateStats.swift */,
				FCA2DDE52501095000254A8C /* Timers.swift */,
				DD608A0B2C27415C00F91132 /* BackgroundAlertManager.swift */,
			);
			path = Controllers;
			sourceTree = "<group>";
		};
		FC7CE4A8248ABE0D001F83B8 /* Alarm Sounds */ = {
			isa = PBXGroup;
			children = (
				FC7CE58C248ABEF1001F83B8 /* alarm-notification.m4a */,
				FC7CE58B248ABEF1001F83B8 /* alarm.mp3 */,
				FC7CE4CE248ABE2F001F83B8 /* 1-millisecond-of-silence.mp3 */,
				FC7CE4C9248ABE2F001F83B8 /* 20ms-of-silence.caf */,
				FC7CE4EC248ABE33001F83B8 /* 500ms-of-silence.mp3 */,
				FC7CE507248ABE35001F83B8 /* Alarm_Buzzer.caf */,
				FC7CE4CB248ABE2F001F83B8 /* Alarm_Clock.caf */,
				FC7CE50C248ABE36001F83B8 /* Alert_Tone_Busy.caf */,
				FC7CE4EB248ABE33001F83B8 /* Alert_Tone_Ringtone_1.caf */,
				FC7CE4B8248ABE2C001F83B8 /* Alert_Tone_Ringtone_2.caf */,
				FC7CE4D3248ABE30001F83B8 /* Alien_Siren.caf */,
				FC7CE4FF248ABE35001F83B8 /* Ambulance.caf */,
				FC7CE4DE248ABE32001F83B8 /* Analog_Watch_Alarm.caf */,
				FC7CE4ED248ABE33001F83B8 /* Big_Clock_Ticking.caf */,
				FC7CE4B1248ABE2C001F83B8 /* Burglar_Alarm_Siren_1.caf */,
				FC7CE4F1248ABE33001F83B8 /* Burglar_Alarm_Siren_2.caf */,
				FC7CE4C6248ABE2E001F83B8 /* Cartoon_Ascend_Climb_Sneaky.caf */,
				FC7CE4FC248ABE34001F83B8 /* Cartoon_Ascend_Then_Descend.caf */,
				FC7CE4B9248ABE2D001F83B8 /* Cartoon_Bounce_To_Ceiling.caf */,
				FC7CE4CC248ABE2F001F83B8 /* Cartoon_Dreamy_Glissando_Harp.caf */,
				FC7CE508248ABE35001F83B8 /* Cartoon_Fail_Strings_Trumpet.caf */,
				FC7CE4E0248ABE32001F83B8 /* Cartoon_Machine_Clumsy_Loop.caf */,
				FC7CE4FB248ABE34001F83B8 /* Cartoon_Siren.caf */,
				FC7CE4B0248ABE2B001F83B8 /* Cartoon_Tip_Toe_Sneaky_Walk.caf */,
				FC7CE4D7248ABE31001F83B8 /* Cartoon_Uh_Oh.caf */,
				FC7CE4BF248ABE2D001F83B8 /* Cartoon_Villain_Horns.caf */,
				FC7CE4EF248ABE33001F83B8 /* Cell_Phone_Ring_Tone.caf */,
				FC7CE505248ABE35001F83B8 /* Chimes_Glassy.caf */,
				FC7CE4AF248ABE2B001F83B8 /* Computer_Magic.caf */,
				FC7CE4F4248ABE34001F83B8 /* CSFX-2_Alarm.caf */,
				FC7CE4BD248ABE2D001F83B8 /* Cuckoo_Clock.caf */,
				FC7CE4C1248ABE2E001F83B8 /* Dhol_Shuffleloop.caf */,
				FC7CE4D2248ABE30001F83B8 /* Discreet.caf */,
				FC7CE4CD248ABE2F001F83B8 /* Early_Sunrise.caf */,
				FC7CE4B2248ABE2C001F83B8 /* Emergency_Alarm_Carbon_Monoxide.caf */,
				FC7CE4DD248ABE32001F83B8 /* Emergency_Alarm_Siren.caf */,
				FC7CE50B248ABE36001F83B8 /* Emergency_Alarm.caf */,
				FC7CE4C4248ABE2E001F83B8 /* Ending_Reached.caf */,
				FC7CE4C7248ABE2E001F83B8 /* Fly.caf */,
				FC7CE500248ABE35001F83B8 /* Ghost_Hover.caf */,
				FC7CE50A248ABE36001F83B8 /* Good_Morning.caf */,
				FC7CE4DF248ABE32001F83B8 /* Hell_Yeah_Somewhat_Calmer.caf */,
				FC7CE4F7248ABE34001F83B8 /* In_A_Hurry.caf */,
				FC7CE4D6248ABE31001F83B8 /* Indeed.caf */,
				FC7CE501248ABE35001F83B8 /* Insistently.caf */,
				FC7CE4AB248ABE2B001F83B8 /* Jingle_All_The_Way.caf */,
				FC7CE4BA248ABE2D001F83B8 /* Laser_Shoot.caf */,
				FC7CE4BC248ABE2D001F83B8 /* Machine_Charge.caf */,
				FC7CE4DA248ABE31001F83B8 /* Magical_Twinkle.caf */,
				FC7CE504248ABE35001F83B8 /* Marching_Heavy_Footed_Fat_Elephants.caf */,
				FC7CE4E2248ABE32001F83B8 /* Marimba_Descend.caf */,
				FC7CE4B5248ABE2C001F83B8 /* Marimba_Flutter_or_Shake.caf */,
				FC7CE517248ABE37001F83B8 /* Martian_Gun.caf */,
				FC7CE4EA248ABE33001F83B8 /* Martian_Scanner.caf */,
				FC7CE4EE248ABE33001F83B8 /* Metallic.caf */,
				FC7CE4BB248ABE2D001F83B8 /* Nightguard.caf */,
				FC7CE4AE248ABE2B001F83B8 /* Not_Kiddin.caf */,
				FC7CE4C8248ABE2E001F83B8 /* Open_Your_Eyes_And_See.caf */,
				FC7CE4F8248ABE34001F83B8 /* Orchestral_Horns.caf */,
				FC7CE515248ABE37001F83B8 /* Oringz.caf */,
				FC7CE4D4248ABE30001F83B8 /* Pager_Beeps.caf */,
				FC7CE4CA248ABE2F001F83B8 /* Remembers_Me_Of_Asia.caf */,
				FC7CE4AA248ABE2B001F83B8 /* Rise_And_Shine.caf */,
				FC7CE4E9248ABE33001F83B8 /* Rush.caf */,
				FC7CE4D8248ABE31001F83B8 /* Sci-Fi_Air_Raid_Alarm.caf */,
				FC7CE4D5248ABE31001F83B8 /* Sci-Fi_Alarm_Loop_1.caf */,
				FC7CE514248ABE36001F83B8 /* Sci-Fi_Alarm_Loop_2.caf */,
				FC7CE4B7248ABE2C001F83B8 /* Sci-Fi_Alarm_Loop_3.caf */,
				FC7CE510248ABE36001F83B8 /* Sci-Fi_Alarm_Loop_4.caf */,
				FC7CE511248ABE36001F83B8 /* Sci-Fi_Alarm.caf */,
				FC7CE4C2248ABE2E001F83B8 /* Sci-Fi_Computer_Console_Alarm.caf */,
				FC7CE4E7248ABE33001F83B8 /* Sci-Fi_Console_Alarm.caf */,
				FC7CE4E4248ABE32001F83B8 /* Sci-Fi_Eerie_Alarm.caf */,
				FC7CE4F9248ABE34001F83B8 /* Sci-Fi_Engine_Shut_Down.caf */,
				FC7CE4E6248ABE32001F83B8 /* Sci-Fi_Incoming_Message_Alert.caf */,
				FC7CE4F6248ABE34001F83B8 /* Sci-Fi_Spaceship_Message.caf */,
				FC7CE4AD248ABE2B001F83B8 /* Sci-Fi_Spaceship_Warm_Up.caf */,
				FC7CE4B6248ABE2C001F83B8 /* Sci-Fi_Warning.caf */,
				FC7CE4B3248ABE2C001F83B8 /* Signature_Corporate.caf */,
				FC7CE4FA248ABE34001F83B8 /* silence-1sec.mp3 */,
				FC7CE4A9248ABE2B001F83B8 /* Siri_Alert_Calibration_Needed.caf */,
				FC7CE4DC248ABE32001F83B8 /* Siri_Alert_Device_Muted.caf */,
				FC7CE4D0248ABE30001F83B8 /* Siri_Alert_Glucose_Dropping_Fast.caf */,
				FC7CE4E5248ABE32001F83B8 /* Siri_Alert_Glucose_Rising_Fast.caf */,
				FC7CE4E1248ABE32001F83B8 /* Siri_Alert_High_Glucose.caf */,
				FC7CE4FE248ABE35001F83B8 /* Siri_Alert_Low_Glucose.caf */,
				FC7CE509248ABE36001F83B8 /* Siri_Alert_Missed_Readings.caf */,
				FC7CE4F0248ABE33001F83B8 /* Siri_Alert_Transmitter_Battery_Low.caf */,
				FC7CE4DB248ABE31001F83B8 /* Siri_Alert_Urgent_High_Glucose.caf */,
				FC7CE4E3248ABE32001F83B8 /* Siri_Alert_Urgent_Low_Glucose.caf */,
				FC7CE503248ABE35001F83B8 /* Siri_Calibration_Needed.caf */,
				FC7CE506248ABE35001F83B8 /* Siri_Device_Muted.caf */,
				FC7CE516248ABE37001F83B8 /* Siri_Glucose_Dropping_Fast.caf */,
				FC7CE4C0248ABE2D001F83B8 /* Siri_Glucose_Rising_Fast.caf */,
				FC7CE4C3248ABE2E001F83B8 /* Siri_High_Glucose.caf */,
				FC7CE4F5248ABE34001F83B8 /* Siri_Low_Glucose.caf */,
				FC7CE4C5248ABE2E001F83B8 /* Siri_Missed_Readings.caf */,
				FC7CE513248ABE36001F83B8 /* Siri_Transmitter_Battery_Low.caf */,
				FC7CE4BE248ABE2D001F83B8 /* Siri_Urgent_High_Glucose.caf */,
				FC7CE512248ABE36001F83B8 /* Siri_Urgent_Low_Glucose.caf */,
				FC7CE4E8248ABE33001F83B8 /* Soft_Marimba_Pad_Positive.caf */,
				FC7CE4CF248ABE30001F83B8 /* Soft_Warm_Airy_Optimistic.caf */,
				FC7CE4F3248ABE34001F83B8 /* Soft_Warm_Airy_Reassuring.caf */,
				FC7CE4D9248ABE31001F83B8 /* Store_Door_Chime.caf */,
				FC7CE502248ABE35001F83B8 /* Sunny.caf */,
				FC7CE4AC248ABE2B001F83B8 /* Thunder_Sound_FX.caf */,
				FC7CE4FD248ABE35001F83B8 /* Time_Has_Come.caf */,
				FC7CE50D248ABE36001F83B8 /* Tornado_Siren.caf */,
				FC7CE4D1248ABE30001F83B8 /* Two_Turtle_Doves.caf */,
				FC7CE50F248ABE36001F83B8 /* Unpaved.caf */,
				FC7CE4B4248ABE2C001F83B8 /* Wake_Up_Will_You.caf */,
				FC7CE50E248ABE36001F83B8 /* Win_Gain.caf */,
				FC7CE4F2248ABE34001F83B8 /* Wrong_Answer.caf */,
			);
			path = "Alarm Sounds";
			sourceTree = "<group>";
		};
		FC7CE59A248D334B001F83B8 /* Resources */ = {
			isa = PBXGroup;
			children = (
				FCC6885D24896A6C00A0279D /* silence.mp3 */,
				FCC6885B2489559400A0279D /* blank.wav */,
				FC7CE4A8248ABE0D001F83B8 /* Alarm Sounds */,
				FC9788252485969C00A7906C /* Assets.xcassets */,
				FC7CE59B248D33A9001F83B8 /* dragbar.png */,
			);
			path = Resources;
			sourceTree = "<group>";
		};
		FC8DEEE32485D1680075863F /* LoopFollow */ = {
			isa = PBXGroup;
			children = (
				DDCF9A7E2D85FCE6004DF4DD /* Alarm */,
				FC16A97624995FEE003D6245 /* Application */,
				DDFF3D792D140F1800BF9D9E /* BackgroundRefresh */,
				DD50C74D2D0828250057AE6F /* Contact */,
				FC16A9782499657E003D6245 /* Controllers */,
				DD98F54224BCEF190007425A /* Extensions */,
				FCC688542489367300A0279D /* Helpers */,
				FC8DEEE62485D1ED0075863F /* Info.plist */,
				DD5334252C61667700062F9D /* InfoDisplaySettings */,
				DD13BC732C3FD60E0062313B /* InfoTable */,
				DD9ED0C62D355225000D2A63 /* Log */,
				FCC688702489A57C00A0279D /* Loop Follow.entitlements */,
				DD0C0C692C4852A100DBADDF /* Metric */,
				DD2C2E4D2D3B8ACF006413A5 /* Nightscout */,
				DD0C0C6E2C4AFFB800DBADDF /* Remote */,
				FC7CE59A248D334B001F83B8 /* Resources */,
				DD1A97122D429495000DDC11 /* Settings */,
				DDC7E5142DBCE1B900EB1127 /* Snoozer */,
				DDC7E5CD2DC6637800EB1127 /* Storage */,
				DDEF503D2D32753A00999A5D /* Task */,
				FCC68871248A736700A0279D /* ViewControllers */,
			);
			path = LoopFollow;
			sourceTree = "<group>";
		};
		FC97880B2485969B00A7906C = {
			isa = PBXGroup;
			children = (
				DDF2C0132BEFD468007A20E6 /* blacklisted-versions.json */,
				DDB0AF542BB1B24A00AFA48B /* BuildDetails.plist */,
				DDB0AF4F2BB1A81F00AFA48B /* Scripts */,
				DDCFCAF12B17273200BE5751 /* LoopFollowDisplayNameConfig.xcconfig */,
				FC3AE7B3249E8E0E00AAE1E0 /* LoopFollow.xcdatamodeld */,
				FC5A5C3C2497B229009C550E /* Config.xcconfig */,
				FC8DEEE32485D1680075863F /* LoopFollow */,
				DDCC3AD72DDE1790006F1C10 /* Tests */,
				FC9788152485969B00A7906C /* Products */,
				8E32230C453C93FDCE59C2B9 /* Pods */,
				6A5880E0B811AF443B05AB02 /* Frameworks */,
			);
			sourceTree = "<group>";
		};
		FC9788152485969B00A7906C /* Products */ = {
			isa = PBXGroup;
			children = (
				FC9788142485969B00A7906C /* Loop Follow.app */,
				DDCC3AD62DDE1790006F1C10 /* Tests.xctest */,
			);
			name = Products;
			sourceTree = "<group>";
		};
		FCC688512489363F00A0279D /* Framework */ = {
			isa = PBXGroup;
			children = (
				FCC6886624898F8000A0279D /* UserDefaultsValue.swift */,
				FCC6886824898FB100A0279D /* UserDefaultsValueGroups.swift */,
				DDD10EFE2C510C3C00D76A8E /* ObservableUserDefaultsValue.swift */,
				DDD10F042C529DA200D76A8E /* ObservableValue.swift */,
				DD4878022C7B297E0048F05C /* StorageValue.swift */,
				DD16AF0C2C98485400FB655A /* SecureStorageValue.swift */,
			);
			path = Framework;
			sourceTree = "<group>";
		};
		FCC688542489367300A0279D /* Helpers */ = {
			isa = PBXGroup;
			children = (
				DD1D52B82E1EB5DC00432050 /* TabPosition.swift */,
				DD83164B2DE4DB3A004467AA /* BinaryFloatingPoint+localized.swift */,
				DD4AFB3A2DB55CB600BB593F /* TimeOfDay.swift */,
				DD7B0D432D730A320063DCB6 /* CycleHelper.swift */,
				DDF6999C2C5AAA4C0058A8D9 /* Views */,
				FCC6886E2489A53800A0279D /* AppConstants.swift */,
				FCC6886A24898FD800A0279D /* ObservationToken.swift */,
				FCC6886C2489909D00A0279D /* AnyConvertible.swift */,
				FCC688592489554800A0279D /* BackgroundTaskAudio.swift */,
				FCFEEC9F2488157B00402A7F /* Chart.swift */,
				FCC0FAC124922A22003E610E /* DictionaryKeyPath.swift */,
				FC16A98024996C07003D6245 /* DateTime.swift */,
				654132E92E19F24800BDBE08 /* TOTPGenerator.swift */,
				FCE537BB249A4D7D00F80BF8 /* carbBolusArrays.swift */,
				FCEF87AA24A1417900AE6FA0 /* Localizer.swift */,
				FC1BDD2E24A232A3001B652C /* DataStructs.swift */,
				FCD2A27C24C9D044009F7B7B /* Globals.swift */,
				FC8589BE252B54F500C8FC73 /* Mobileprovision.swift */,
				DD07B5C829E2F9C400C6A635 /* NightscoutUtils.swift */,
				DDB0AF512BB1A8BE00AFA48B /* BuildDetails.swift */,
				DD91E4DC2BDEC3F8002D9E97 /* GlucoseConversion.swift */,
				DDF2C00F2BEFA991007A20E6 /* GitHubService.swift */,
				DDF2C0112BEFB733007A20E6 /* AppVersionManager.swift */,
				DDF699952C5582290058A8D9 /* TextFieldWithToolBar.swift */,
				DDC7E5372DBD887400EB1127 /* isOnPhoneCall.swift */,
				DDDC01DC2E244B3100D9975C /* JWTManager.swift */,
				6541341B2E1DC28000BDBE08 /* DateExtensions.swift */,
			);
			path = Helpers;
			sourceTree = "<group>";
		};
		FCC68871248A736700A0279D /* ViewControllers */ = {
			isa = PBXGroup;
			children = (
				DD1D52BA2E1EB60B00432050 /* MoreMenuViewController.swift */,
				DD12D4842E1705D9004E0112 /* AlarmViewController.swift */,
				FC97881B2485969B00A7906C /* MainViewController.swift */,
				FC97881D2485969B00A7906C /* NightScoutViewController.swift */,
				FCFEECA1248857A600402A7F /* SettingsViewController.swift */,
			);
			path = ViewControllers;
			sourceTree = "<group>";
		};
/* End PBXGroup section */

/* Begin PBXNativeTarget section */
		DDCC3AD52DDE1790006F1C10 /* Tests */ = {
			isa = PBXNativeTarget;
			buildConfigurationList = DDCC3ADC2DDE1790006F1C10 /* Build configuration list for PBXNativeTarget "Tests" */;
			buildPhases = (
				DDCC3AD22DDE1790006F1C10 /* Sources */,
				DDCC3AD32DDE1790006F1C10 /* Frameworks */,
				DDCC3AD42DDE1790006F1C10 /* Resources */,
			);
			buildRules = (
			);
			dependencies = (
				DDCC3ADB2DDE1790006F1C10 /* PBXTargetDependency */,
			);
			fileSystemSynchronizedGroups = (
				DDCC3AD72DDE1790006F1C10 /* Tests */,
			);
			name = Tests;
			packageProductDependencies = (
			);
			productName = Tests;
			productReference = DDCC3AD62DDE1790006F1C10 /* Tests.xctest */;
			productType = "com.apple.product-type.bundle.unit-test";
		};
		FC9788132485969B00A7906C /* LoopFollow */ = {
			isa = PBXNativeTarget;
			buildConfigurationList = FC97882D2485969C00A7906C /* Build configuration list for PBXNativeTarget "LoopFollow" */;
			buildPhases = (
				DD7F4BEA2DD48B9600D449E9 /* Swiftformat */,
				B038D39450A1F9A97D2B8BA4 /* [CP] Check Pods Manifest.lock */,
				FC9788102485969B00A7906C /* Sources */,
				FC9788112485969B00A7906C /* Frameworks */,
				FC9788122485969B00A7906C /* Resources */,
				04DA71CCA0280FA5FA2DF7A6 /* [CP] Embed Pods Frameworks */,
				DDB0AF532BB1AA0900AFA48B /* Capture Build Details */,
			);
			buildRules = (
			);
			dependencies = (
			);
			name = LoopFollow;
			packageProductDependencies = (
				DD48781B2C7DAF140048F05C /* SwiftJWT */,
				DD485F152E46631000CE8CBF /* CryptoSwift */,
			);
			productName = LoopFollow;
			productReference = FC9788142485969B00A7906C /* Loop Follow.app */;
			productType = "com.apple.product-type.application";
		};
/* End PBXNativeTarget section */

/* Begin PBXProject section */
		FC97880C2485969B00A7906C /* Project object */ = {
			isa = PBXProject;
			attributes = {
				LastSwiftUpdateCheck = 1630;
				LastUpgradeCheck = 1140;
				ORGANIZATIONNAME = "Jon Fawcett";
				TargetAttributes = {
					DDCC3AD52DDE1790006F1C10 = {
						CreatedOnToolsVersion = 16.3;
						TestTargetID = FC9788132485969B00A7906C;
					};
					FC9788132485969B00A7906C = {
						CreatedOnToolsVersion = 11.4.1;
					};
				};
			};
			buildConfigurationList = FC97880F2485969B00A7906C /* Build configuration list for PBXProject "LoopFollow" */;
			compatibilityVersion = "Xcode 9.3";
			developmentRegion = en;
			hasScannedForEncodings = 0;
			knownRegions = (
				en,
				Base,
			);
			mainGroup = FC97880B2485969B00A7906C;
			packageReferences = (
				DD48781A2C7DAF140048F05C /* XCRemoteSwiftPackageReference "Swift-JWT" */,
				654132E82E19F0B800BDBE08 /* XCRemoteSwiftPackageReference "swift-crypto" */,
				DD485F0B2E4547C800CE8CBF /* XCRemoteSwiftPackageReference "CryptoSwift" */,
			);
			productRefGroup = FC9788152485969B00A7906C /* Products */;
			projectDirPath = "";
			projectRoot = "";
			targets = (
				FC9788132485969B00A7906C /* LoopFollow */,
				DDCC3AD52DDE1790006F1C10 /* Tests */,
			);
		};
/* End PBXProject section */

/* Begin PBXResourcesBuildPhase section */
		DDCC3AD42DDE1790006F1C10 /* Resources */ = {
			isa = PBXResourcesBuildPhase;
			buildActionMask = 2147483647;
			files = (
			);
			runOnlyForDeploymentPostprocessing = 0;
		};
		FC9788122485969B00A7906C /* Resources */ = {
			isa = PBXResourcesBuildPhase;
			buildActionMask = 2147483647;
			files = (
				FC7CE51C248ABE37001F83B8 /* Sci-Fi_Spaceship_Warm_Up.caf in Resources */,
				FC7CE526248ABE37001F83B8 /* Sci-Fi_Alarm_Loop_3.caf in Resources */,
				FC7CE54C248ABE37001F83B8 /* Emergency_Alarm_Siren.caf in Resources */,
				FC7CE559248ABE37001F83B8 /* Martian_Scanner.caf in Resources */,
				FC7CE524248ABE37001F83B8 /* Marimba_Flutter_or_Shake.caf in Resources */,
				FC7CE52D248ABE37001F83B8 /* Siri_Urgent_High_Glucose.caf in Resources */,
				FC7CE573248ABE37001F83B8 /* Marching_Heavy_Footed_Fat_Elephants.caf in Resources */,
				FC7CE51F248ABE37001F83B8 /* Cartoon_Tip_Toe_Sneaky_Walk.caf in Resources */,
				FC7CE53B248ABE37001F83B8 /* Cartoon_Dreamy_Glissando_Harp.caf in Resources */,
				FC7CE547248ABE37001F83B8 /* Sci-Fi_Air_Raid_Alarm.caf in Resources */,
				FC7CE57F248ABE37001F83B8 /* Sci-Fi_Alarm_Loop_4.caf in Resources */,
				FC7CE576248ABE37001F83B8 /* Alarm_Buzzer.caf in Resources */,
				FC7CE51D248ABE37001F83B8 /* Not_Kiddin.caf in Resources */,
				FCC6885E24896A6C00A0279D /* silence.mp3 in Resources */,
				FC7CE570248ABE37001F83B8 /* Insistently.caf in Resources */,
				FC7CE521248ABE37001F83B8 /* Emergency_Alarm_Carbon_Monoxide.caf in Resources */,
				FC7CE52C248ABE37001F83B8 /* Cuckoo_Clock.caf in Resources */,
				FC7CE53D248ABE37001F83B8 /* 1-millisecond-of-silence.mp3 in Resources */,
				FC7CE585248ABE37001F83B8 /* Siri_Glucose_Dropping_Fast.caf in Resources */,
				FC7CE563248ABE37001F83B8 /* CSFX-2_Alarm.caf in Resources */,
				FC7CE58D248ABEF2001F83B8 /* alarm.mp3 in Resources */,
				FC7CE534248ABE37001F83B8 /* Siri_Missed_Readings.caf in Resources */,
				FC7CE548248ABE37001F83B8 /* Store_Door_Chime.caf in Resources */,
				FC7CE584248ABE37001F83B8 /* Oringz.caf in Resources */,
				FC7CE56D248ABE37001F83B8 /* Siri_Alert_Low_Glucose.caf in Resources */,
				FC7CE53F248ABE37001F83B8 /* Siri_Alert_Glucose_Dropping_Fast.caf in Resources */,
				FC7CE561248ABE37001F83B8 /* Wrong_Answer.caf in Resources */,
				FCC6885C2489559400A0279D /* blank.wav in Resources */,
				DDB0AF552BB1B24A00AFA48B /* BuildDetails.plist in Resources */,
				FC7CE528248ABE37001F83B8 /* Cartoon_Bounce_To_Ceiling.caf in Resources */,
				FC7CE57B248ABE37001F83B8 /* Alert_Tone_Busy.caf in Resources */,
				FC7CE51B248ABE37001F83B8 /* Thunder_Sound_FX.caf in Resources */,
				FC7CE57D248ABE37001F83B8 /* Win_Gain.caf in Resources */,
				FC7CE55F248ABE37001F83B8 /* Siri_Alert_Transmitter_Battery_Low.caf in Resources */,
				FC9788292485969C00A7906C /* LaunchScreen.storyboard in Resources */,
				FC7CE583248ABE37001F83B8 /* Sci-Fi_Alarm_Loop_2.caf in Resources */,
				FC7CE549248ABE37001F83B8 /* Magical_Twinkle.caf in Resources */,
				FC7CE540248ABE37001F83B8 /* Two_Turtle_Doves.caf in Resources */,
				FC7CE545248ABE37001F83B8 /* Indeed.caf in Resources */,
				FC7CE564248ABE37001F83B8 /* Siri_Low_Glucose.caf in Resources */,
				FC7CE55D248ABE37001F83B8 /* Metallic.caf in Resources */,
				FC7CE568248ABE37001F83B8 /* Sci-Fi_Engine_Shut_Down.caf in Resources */,
				FC7CE580248ABE37001F83B8 /* Sci-Fi_Alarm.caf in Resources */,
				DDF2C0142BEFD468007A20E6 /* blacklisted-versions.json in Resources */,
				FC7CE533248ABE37001F83B8 /* Ending_Reached.caf in Resources */,
				FC7CE558248ABE37001F83B8 /* Rush.caf in Resources */,
				FC7CE52A248ABE37001F83B8 /* Nightguard.caf in Resources */,
				FC7CE569248ABE37001F83B8 /* silence-1sec.mp3 in Resources */,
				FC7CE519248ABE37001F83B8 /* Rise_And_Shine.caf in Resources */,
				FC7CE565248ABE37001F83B8 /* Sci-Fi_Spaceship_Message.caf in Resources */,
				FC7CE52B248ABE37001F83B8 /* Machine_Charge.caf in Resources */,
				FC7CE536248ABE37001F83B8 /* Fly.caf in Resources */,
				FC7CE567248ABE37001F83B8 /* Orchestral_Horns.caf in Resources */,
				FC7CE544248ABE37001F83B8 /* Sci-Fi_Alarm_Loop_1.caf in Resources */,
				FC7CE551248ABE37001F83B8 /* Marimba_Descend.caf in Resources */,
				FC7CE520248ABE37001F83B8 /* Burglar_Alarm_Siren_1.caf in Resources */,
				FC7CE54D248ABE37001F83B8 /* Analog_Watch_Alarm.caf in Resources */,
				FC7CE530248ABE37001F83B8 /* Dhol_Shuffleloop.caf in Resources */,
				FC7CE59C248D33A9001F83B8 /* dragbar.png in Resources */,
				FC7CE56C248ABE37001F83B8 /* Time_Has_Come.caf in Resources */,
				FC7CE574248ABE37001F83B8 /* Chimes_Glassy.caf in Resources */,
				FC7CE55A248ABE37001F83B8 /* Alert_Tone_Ringtone_1.caf in Resources */,
				FC7CE543248ABE37001F83B8 /* Pager_Beeps.caf in Resources */,
				FC7CE56F248ABE37001F83B8 /* Ghost_Hover.caf in Resources */,
				FC7CE537248ABE37001F83B8 /* Open_Your_Eyes_And_See.caf in Resources */,
				FC7CE56E248ABE37001F83B8 /* Ambulance.caf in Resources */,
				FC7CE571248ABE37001F83B8 /* Sunny.caf in Resources */,
				FC7CE546248ABE37001F83B8 /* Cartoon_Uh_Oh.caf in Resources */,
				FC9788262485969C00A7906C /* Assets.xcassets in Resources */,
				FC7CE557248ABE37001F83B8 /* Soft_Marimba_Pad_Positive.caf in Resources */,
				FC7CE54F248ABE37001F83B8 /* Cartoon_Machine_Clumsy_Loop.caf in Resources */,
				FC7CE562248ABE37001F83B8 /* Soft_Warm_Airy_Reassuring.caf in Resources */,
				FC7CE54B248ABE37001F83B8 /* Siri_Alert_Device_Muted.caf in Resources */,
				FC7CE566248ABE37001F83B8 /* In_A_Hurry.caf in Resources */,
				FC7CE531248ABE37001F83B8 /* Sci-Fi_Computer_Console_Alarm.caf in Resources */,
				FC7CE532248ABE37001F83B8 /* Siri_High_Glucose.caf in Resources */,
				FC7CE555248ABE37001F83B8 /* Sci-Fi_Incoming_Message_Alert.caf in Resources */,
				FC7CE518248ABE37001F83B8 /* Siri_Alert_Calibration_Needed.caf in Resources */,
				FC5A5C3D2497B229009C550E /* Config.xcconfig in Resources */,
				FC7CE550248ABE37001F83B8 /* Siri_Alert_High_Glucose.caf in Resources */,
				DDCFCAF22B17273200BE5751 /* LoopFollowDisplayNameConfig.xcconfig in Resources */,
				FC7CE525248ABE37001F83B8 /* Sci-Fi_Warning.caf in Resources */,
				FC7CE556248ABE37001F83B8 /* Sci-Fi_Console_Alarm.caf in Resources */,
				FC7CE55C248ABE37001F83B8 /* Big_Clock_Ticking.caf in Resources */,
				FC7CE57C248ABE37001F83B8 /* Tornado_Siren.caf in Resources */,
				FC7CE57E248ABE37001F83B8 /* Unpaved.caf in Resources */,
				FC7CE539248ABE37001F83B8 /* Remembers_Me_Of_Asia.caf in Resources */,
				FC7CE542248ABE37001F83B8 /* Alien_Siren.caf in Resources */,
				FC7CE51E248ABE37001F83B8 /* Computer_Magic.caf in Resources */,
				FC7CE541248ABE37001F83B8 /* Discreet.caf in Resources */,
				FC7CE535248ABE37001F83B8 /* Cartoon_Ascend_Climb_Sneaky.caf in Resources */,
				FC7CE529248ABE37001F83B8 /* Laser_Shoot.caf in Resources */,
				FC7CE54A248ABE37001F83B8 /* Siri_Alert_Urgent_High_Glucose.caf in Resources */,
				FC7CE579248ABE37001F83B8 /* Good_Morning.caf in Resources */,
				FC9788212485969B00A7906C /* Main.storyboard in Resources */,
				FC7CE538248ABE37001F83B8 /* 20ms-of-silence.caf in Resources */,
				FC7CE56B248ABE37001F83B8 /* Cartoon_Ascend_Then_Descend.caf in Resources */,
				FC7CE54E248ABE37001F83B8 /* Hell_Yeah_Somewhat_Calmer.caf in Resources */,
				FC7CE586248ABE37001F83B8 /* Martian_Gun.caf in Resources */,
				FC7CE523248ABE37001F83B8 /* Wake_Up_Will_You.caf in Resources */,
				FC7CE552248ABE37001F83B8 /* Siri_Alert_Urgent_Low_Glucose.caf in Resources */,
				FC7CE577248ABE37001F83B8 /* Cartoon_Fail_Strings_Trumpet.caf in Resources */,
				FC7CE582248ABE37001F83B8 /* Siri_Transmitter_Battery_Low.caf in Resources */,
				FC7CE57A248ABE37001F83B8 /* Emergency_Alarm.caf in Resources */,
				FC7CE51A248ABE37001F83B8 /* Jingle_All_The_Way.caf in Resources */,
				FC7CE53C248ABE37001F83B8 /* Early_Sunrise.caf in Resources */,
				FC7CE560248ABE37001F83B8 /* Burglar_Alarm_Siren_2.caf in Resources */,
				FC7CE522248ABE37001F83B8 /* Signature_Corporate.caf in Resources */,
				FC7CE572248ABE37001F83B8 /* Siri_Calibration_Needed.caf in Resources */,
				FC7CE53E248ABE37001F83B8 /* Soft_Warm_Airy_Optimistic.caf in Resources */,
				FC7CE58E248ABEF2001F83B8 /* alarm-notification.m4a in Resources */,
				FC7CE52F248ABE37001F83B8 /* Siri_Glucose_Rising_Fast.caf in Resources */,
				FC7CE55E248ABE37001F83B8 /* Cell_Phone_Ring_Tone.caf in Resources */,
				FC7CE554248ABE37001F83B8 /* Siri_Alert_Glucose_Rising_Fast.caf in Resources */,
				FC7CE575248ABE37001F83B8 /* Siri_Device_Muted.caf in Resources */,
				FC7CE52E248ABE37001F83B8 /* Cartoon_Villain_Horns.caf in Resources */,
				FC7CE527248ABE37001F83B8 /* Alert_Tone_Ringtone_2.caf in Resources */,
				FC7CE53A248ABE37001F83B8 /* Alarm_Clock.caf in Resources */,
				FC7CE578248ABE37001F83B8 /* Siri_Alert_Missed_Readings.caf in Resources */,
				FC7CE55B248ABE37001F83B8 /* 500ms-of-silence.mp3 in Resources */,
				FC7CE581248ABE37001F83B8 /* Siri_Urgent_Low_Glucose.caf in Resources */,
				FC7CE553248ABE37001F83B8 /* Sci-Fi_Eerie_Alarm.caf in Resources */,
				FC7CE56A248ABE37001F83B8 /* Cartoon_Siren.caf in Resources */,
			);
			runOnlyForDeploymentPostprocessing = 0;
		};
/* End PBXResourcesBuildPhase section */

/* Begin PBXShellScriptBuildPhase section */
		04DA71CCA0280FA5FA2DF7A6 /* [CP] Embed Pods Frameworks */ = {
			isa = PBXShellScriptBuildPhase;
			buildActionMask = 2147483647;
			files = (
			);
			inputFileListPaths = (
				"${PODS_ROOT}/Target Support Files/Pods-LoopFollow/Pods-LoopFollow-frameworks-${CONFIGURATION}-input-files.xcfilelist",
			);
			inputPaths = (
			);
			name = "[CP] Embed Pods Frameworks";
			outputFileListPaths = (
				"${PODS_ROOT}/Target Support Files/Pods-LoopFollow/Pods-LoopFollow-frameworks-${CONFIGURATION}-output-files.xcfilelist",
			);
			outputPaths = (
			);
			runOnlyForDeploymentPostprocessing = 0;
			shellPath = /bin/sh;
			shellScript = "\"${PODS_ROOT}/Target Support Files/Pods-LoopFollow/Pods-LoopFollow-frameworks.sh\"\n";
			showEnvVarsInLog = 0;
		};
		B038D39450A1F9A97D2B8BA4 /* [CP] Check Pods Manifest.lock */ = {
			isa = PBXShellScriptBuildPhase;
			buildActionMask = 2147483647;
			files = (
			);
			inputFileListPaths = (
			);
			inputPaths = (
				"${PODS_PODFILE_DIR_PATH}/Podfile.lock",
				"${PODS_ROOT}/Manifest.lock",
			);
			name = "[CP] Check Pods Manifest.lock";
			outputFileListPaths = (
			);
			outputPaths = (
				"$(DERIVED_FILE_DIR)/Pods-LoopFollow-checkManifestLockResult.txt",
			);
			runOnlyForDeploymentPostprocessing = 0;
			shellPath = /bin/sh;
			shellScript = "diff \"${PODS_PODFILE_DIR_PATH}/Podfile.lock\" \"${PODS_ROOT}/Manifest.lock\" > /dev/null\nif [ $? != 0 ] ; then\n    # print error to STDERR\n    echo \"error: The sandbox is not in sync with the Podfile.lock. Run 'pod install' or update your CocoaPods installation.\" >&2\n    exit 1\nfi\n# This output is used by Xcode 'outputs' to avoid re-running this script phase.\necho \"SUCCESS\" > \"${SCRIPT_OUTPUT_FILE_0}\"\n";
			showEnvVarsInLog = 0;
		};
		DD7F4BEA2DD48B9600D449E9 /* Swiftformat */ = {
			isa = PBXShellScriptBuildPhase;
			alwaysOutOfDate = 1;
			buildActionMask = 2147483647;
			files = (
			);
			inputFileListPaths = (
			);
			inputPaths = (
			);
			name = Swiftformat;
			outputFileListPaths = (
			);
			outputPaths = (
			);
			runOnlyForDeploymentPostprocessing = 0;
			shellPath = /bin/sh;
			shellScript = "source \"${SRCROOT}\"/Scripts/swiftformat.sh\n";
		};
		DDB0AF532BB1AA0900AFA48B /* Capture Build Details */ = {
			isa = PBXShellScriptBuildPhase;
			buildActionMask = 2147483647;
			files = (
			);
			inputFileListPaths = (
			);
			inputPaths = (
			);
			name = "Capture Build Details";
			outputFileListPaths = (
			);
			outputPaths = (
			);
			runOnlyForDeploymentPostprocessing = 0;
			shellPath = /bin/sh;
			shellScript = "\"${SRCROOT}/Scripts/capture-build-details.sh\"\n";
		};
/* End PBXShellScriptBuildPhase section */

/* Begin PBXSourcesBuildPhase section */
		DDCC3AD22DDE1790006F1C10 /* Sources */ = {
			isa = PBXSourcesBuildPhase;
			buildActionMask = 2147483647;
			files = (
			);
			runOnlyForDeploymentPostprocessing = 0;
		};
		FC9788102485969B00A7906C /* Sources */ = {
			isa = PBXSourcesBuildPhase;
			buildActionMask = 2147483647;
			files = (
				DD5334292C6166A500062F9D /* InfoDisplaySettingsView.swift in Sources */,
				DD48781E2C7DAF2F0048F05C /* PushNotificationManager.swift in Sources */,
				DD0B9D582DE1F3B20090C337 /* AlarmType+canAcknowledge.swift in Sources */,
				DD2C2E562D3C3917006413A5 /* DexcomSettingsView.swift in Sources */,
				DD7F4BC52DD3CE0700D449E9 /* AlarmBGLimitSection.swift in Sources */,
				DD8060DB2E2ACE5900626B91 /* TabCustomizationModal.swift in Sources */,
				DD7F4B9F2DD1F92700D449E9 /* AlarmActiveSection.swift in Sources */,
				DD4AFB672DB68C5500BB593F /* UUID+Identifiable.swift in Sources */,
				DD9ED0CA2D355257000D2A63 /* LogView.swift in Sources */,
				DD9ACA082D32F68B00415D8A /* BGTask.swift in Sources */,
				DD9ACA102D34129200415D8A /* Task.swift in Sources */,
				DD4AFB492DB576C200BB593F /* AlarmSettingsView.swift in Sources */,
				DD7F4C032DD4B92E00D449E9 /* NotLoopingAlarmEditor.swift in Sources */,
				DD7F4C1B2DD6501D00D449E9 /* COBCondition.swift in Sources */,
				DDE75D232DE5E505007C1FC1 /* Glyph.swift in Sources */,
				DD4878202C7DAF890048F05C /* PushMessage.swift in Sources */,
				DD0247712DB4337700FCADF6 /* BuildExpireCondition.swift in Sources */,
				DDF6999B2C5AA32E0058A8D9 /* TempTargetPreset.swift in Sources */,
				DD7F4C0F2DD51EC200D449E9 /* TempTargetStartCondition.swift in Sources */,
				DDBD19962DFB44B0005C2D69 /* Alarm+byPriorityThenSpec.swift in Sources */,
				DDC6CA3D2DD7C6090060EE25 /* TemporaryCondition.swift in Sources */,
				DD9ACA0E2D340BFF00415D8A /* AlarmTask.swift in Sources */,
				DDCF9A822D85FD15004DF4DD /* AlarmType.swift in Sources */,
				DD7FFAFD2A72953000C3A304 /* EKEventStore+Extensions.swift in Sources */,
				6541341A2E1DC27900BDBE08 /* OverridePresetData.swift in Sources */,
				FCC6886724898F8000A0279D /* UserDefaultsValue.swift in Sources */,
				DD7F4C092DD504A700D449E9 /* OverrideStartCondition.swift in Sources */,
				DDEF503F2D32754F00999A5D /* ProfileTask.swift in Sources */,
				DD7F4C052DD4BBE200D449E9 /* NotLoopingCondition.swift in Sources */,
				DD5334212C60EBEE00062F9D /* InsulinCartridgeChange.swift in Sources */,
				DDDB86F12DF7223C00AADDAC /* DeleteAlarmSection.swift in Sources */,
				DD7F4B9D2DD1EAE500D449E9 /* AlarmAudioSection.swift in Sources */,
				FC97881E2485969B00A7906C /* NightScoutViewController.swift in Sources */,
				DD608A0A2C23593900F91132 /* SMB.swift in Sources */,
				FC3AE7B5249E8E0E00AAE1E0 /* LoopFollow.xcdatamodeld in Sources */,
				DD7F4C252DD7B20700D449E9 /* AlarmType+timeUnit.swift in Sources */,
				DDC7E5152DBCFA7900EB1127 /* SnoozerViewController.swift in Sources */,
				DD7F4C072DD5042F00D449E9 /* OverrideStartAlarmEditor.swift in Sources */,
				DDCC3A4B2DDBB5E4006F1C10 /* BatteryCondition.swift in Sources */,
				DDDF6F492D479AF000884336 /* NoRemoteView.swift in Sources */,
				DD12D4872E1705E6004E0112 /* AlarmsContainerView.swift in Sources */,
				DD83164A2DE4C504004467AA /* SettingsStepperRow.swift in Sources */,
				DD0650ED2DCE9371004D3B41 /* HighBgAlarmEditor.swift in Sources */,
				DD7F4C172DD63FA700D449E9 /* RecBolusCondition.swift in Sources */,
				FCC6886F2489A53800A0279D /* AppConstants.swift in Sources */,
				DDE75D2D2DE71401007C1FC1 /* TogglableSecureInput.swift in Sources */,
				DD7E19842ACDA50C00DBD158 /* Overrides.swift in Sources */,
				DD0B9D562DE1EC8A0090C337 /* AlarmType+Snooze.swift in Sources */,
				DDF2C0102BEFA991007A20E6 /* GitHubService.swift in Sources */,
				FC16A97A24996673003D6245 /* NightScout.swift in Sources */,
				DD07B5C929E2F9C400C6A635 /* NightscoutUtils.swift in Sources */,
				DDCF9A8C2D86005E004DF4DD /* AlarmManager.swift in Sources */,
				DDCC3A4F2DDC5B54006F1C10 /* BatteryDropCondition.swift in Sources */,
				FCC6886924898FB100A0279D /* UserDefaultsValueGroups.swift in Sources */,
				DDF2C0122BEFB733007A20E6 /* AppVersionManager.swift in Sources */,
				DDB9FC7B2DDB573F00EFAA76 /* IOBCondition.swift in Sources */,
				DD7E19862ACDA59700DBD158 /* BGCheck.swift in Sources */,
				DDCC3A5A2DDC988F006F1C10 /* CarbSample.swift in Sources */,
				DD0650F12DCE9A9E004D3B41 /* MissedReadingCondition.swift in Sources */,
				DDC6CA4B2DD8E4960060EE25 /* PumpVolumeAlarmEditor.swift in Sources */,
				DD16AF0F2C99592F00FB655A /* HKQuantityInputView.swift in Sources */,
				DDFF3D7F2D1414A200BF9D9E /* BLEDevice.swift in Sources */,
				DD9ACA042D32821400415D8A /* DeviceStatusTask.swift in Sources */,
				FC16A97D24996747003D6245 /* SpeakBG.swift in Sources */,
				DDFD5C532CB167DA00D3FD68 /* TRCCommandType.swift in Sources */,
				DD16AF112C997B4600FB655A /* LoadingButtonView.swift in Sources */,
				DD0650F92DCFE7BE004D3B41 /* FastDropAlarmEditor.swift in Sources */,
				DD5817172D2710E90041FB98 /* BLEDeviceSelectionView.swift in Sources */,
				FC16A97B249966A3003D6245 /* AlarmSound.swift in Sources */,
				DDCC3A562DDC9617006F1C10 /* MissedBolusCondition.swift in Sources */,
				DDBE3ABD2CB5A961006B37DC /* OverrideView.swift in Sources */,
				DDB0AF522BB1A8BE00AFA48B /* BuildDetails.swift in Sources */,
				DDA9ACAA2D6A6B8300E6F1A9 /* ContactIncludeOption.swift in Sources */,
				DD7F4C1D2DD650D500D449E9 /* COBAlarmEditor.swift in Sources */,
				DDE75D272DE5E539007C1FC1 /* ActionRow.swift in Sources */,
				DD0C0C622C4175FD00DBADDF /* NSProfile.swift in Sources */,
				DD8316182DE3633D004467AA /* GeneralSettingsView.swift in Sources */,
				DD58171E2D299FCA0041FB98 /* BluetoothDeviceDelegate.swift in Sources */,
				DDE69ED22C7256260013EAEC /* RemoteType.swift in Sources */,
				DDD10F032C518A6500D76A8E /* TreatmentResponse.swift in Sources */,
				DDD10F0B2C54192A00D76A8E /* TemporaryTarget.swift in Sources */,
				DD7F4C1F2DD6648B00D449E9 /* FastRiseCondition.swift in Sources */,
				DD5334272C61668800062F9D /* InfoDisplaySettingsViewModel.swift in Sources */,
				DD0247592DB2E89600FCADF6 /* AlarmCondition.swift in Sources */,
				DD0650F32DCE9B3D004D3B41 /* MissedReadingEditor.swift in Sources */,
				6584B1012E4A263900135D4D /* TOTPService.swift in Sources */,
				DD48780E2C7B74A40048F05C /* TrioRemoteControlViewModel.swift in Sources */,
				DDEF503A2D31615000999A5D /* LogManager.swift in Sources */,
				DD4878172C7B75350048F05C /* BolusView.swift in Sources */,
				DD493AE72ACF23CF009A6922 /* DeviceStatus.swift in Sources */,
				DDC7E5162DBCFA7F00EB1127 /* SnoozerView.swift in Sources */,
				FCFEECA2248857A600402A7F /* SettingsViewController.swift in Sources */,
				DD7F4C232DD7A62200D449E9 /* AlarmType+SortDirection.swift in Sources */,
				DD0650F72DCFDA26004D3B41 /* InfoBanner.swift in Sources */,
				DDE75D292DE5E56C007C1FC1 /* LinkRow.swift in Sources */,
				DD4AFB612DB68BBC00BB593F /* AlarmListView.swift in Sources */,
				DD7B0D442D730A3B0063DCB6 /* CycleHelper.swift in Sources */,
				DDDC31CC2E13A7DF009EA0F3 /* AddAlarmSheet.swift in Sources */,
				DD7F4BA12DD2193F00D449E9 /* AlarmSnoozeSection.swift in Sources */,
				DD9ACA0C2D33BB8600415D8A /* CalendarTask.swift in Sources */,
				DD13BC792C3FE63A0062313B /* InfoManager.swift in Sources */,
				DD0C0C702C4AFFE800DBADDF /* RemoteViewController.swift in Sources */,
				DD48780A2C7B30D40048F05C /* RemoteSettingsViewModel.swift in Sources */,
				FCFEECA02488157B00402A7F /* Chart.swift in Sources */,
				DDDC31CE2E13A811009EA0F3 /* AlarmTile.swift in Sources */,
				DDCF979424C0D380002C9752 /* UIViewExtension.swift in Sources */,
				DD0C0C6D2C48606200DBADDF /* CarbMetric.swift in Sources */,
				DDC7E5422DBD8A1600EB1127 /* AlarmGeneralSection.swift in Sources */,
				DD7F4BC72DD473A600D449E9 /* FastDropCondition.swift in Sources */,
				DD7F4C0D2DD51C8100D449E9 /* OverrideEndAlarmEditor.swift in Sources */,
				DDC7E5432DBD8A1600EB1127 /* SoundFile.swift in Sources */,
				DDC7E5442DBD8A1600EB1127 /* BuildExpireAlarmEditor.swift in Sources */,
				DDC7E5462DBD8A1600EB1127 /* LowBgAlarmEditor.swift in Sources */,
				DDC7E5472DBD8A1600EB1127 /* AlarmEditor.swift in Sources */,
				DDA9ACA82D6A66E200E6F1A9 /* ContactColorOption.swift in Sources */,
				DDC7E5382DBD887400EB1127 /* isOnPhoneCall.swift in Sources */,
				DD7E19882ACDA5DA00DBD158 /* Notes.swift in Sources */,
				FCEF87AC24A141A700AE6FA0 /* Localizer.swift in Sources */,
				FC1BDD3224A2585C001B652C /* DataStructs.swift in Sources */,
				DDF6999E2C5AAA640058A8D9 /* ErrorMessageView.swift in Sources */,
				DD1D52BB2E1EB60B00432050 /* MoreMenuViewController.swift in Sources */,
				654132E72E19EA7E00BDBE08 /* SimpleQRCodeScannerView.swift in Sources */,
				DD4878152C7B75230048F05C /* MealView.swift in Sources */,
				FC16A97F249969E2003D6245 /* Graphs.swift in Sources */,
				FC8589BF252B54F500C8FC73 /* Mobileprovision.swift in Sources */,
				DD4878052C7B2C970048F05C /* Storage.swift in Sources */,
				DD493AE12ACF22FE009A6922 /* Profile.swift in Sources */,
				DD493ADF2ACF22BB009A6922 /* SAge.swift in Sources */,
				DDC6CA3F2DD7C6340060EE25 /* TemporaryAlarmEditor.swift in Sources */,
				DDF699992C5AA3060058A8D9 /* TempTargetPresetManager.swift in Sources */,
				DDC6CA452DD8D8E60060EE25 /* PumpChangeCondition.swift in Sources */,
				DD0C0C722C4B000800DBADDF /* TrioNightscoutRemoteView.swift in Sources */,
				DD493ADB2ACF21A3009A6922 /* Bolus.swift in Sources */,
				DDF9676E2AD08C6E00C5EB95 /* SiteChange.swift in Sources */,
				DDCC3A542DDC5D62006F1C10 /* BatteryDropAlarmEditor.swift in Sources */,
				DD13BC772C3FD64E0062313B /* InfoData.swift in Sources */,
				DD13BC752C3FD6210062313B /* InfoType.swift in Sources */,
				DDCC3A4D2DDBB77C006F1C10 /* BatteryAlarmEditor.swift in Sources */,
				DDC6CA492DD8E47A0060EE25 /* PumpVolumeCondition.swift in Sources */,
				DD1A97142D4294A5000DDC11 /* AdvancedSettingsView.swift in Sources */,
				DD9ACA0A2D33095600415D8A /* MinAgoTask.swift in Sources */,
				DD9ED0CC2D35526E000D2A63 /* SearchBar.swift in Sources */,
				DDD10EFF2C510C3C00D76A8E /* ObservableUserDefaultsValue.swift in Sources */,
				DDB9FC7D2DDB575300EFAA76 /* IOBAlarmEditor.swift in Sources */,
				DD58171A2D299EF80041FB98 /* DexcomHeartbeatBluetoothDevice.swift in Sources */,
				DD7F4C0B2DD51C5500D449E9 /* OverrideEndCondition.swift in Sources */,
				DDFF3D872D14280500BF9D9E /* BackgroundRefreshSettingsViewModel.swift in Sources */,
				DD7F4C192DD63FD500D449E9 /* RecBolusAlarmEditor.swift in Sources */,
				DD50C7502D0828800057AE6F /* ContactSettingsViewModel.swift in Sources */,
				DDAD162F2D2EF9830084BE10 /* RileyLinkHeartbeatBluetoothDevice.swift in Sources */,
				FC97881C2485969B00A7906C /* MainViewController.swift in Sources */,
				DD6A935E2BFA6FA2003FFB8E /* DeviceStatusOpenAPS.swift in Sources */,
				DD493AD52ACF2109009A6922 /* ResumePump.swift in Sources */,
				DD85E9952D739CFE001C8BB7 /* OmnipodDashHeartbeatBluetoothTransmitter.swift in Sources */,
				DD8316442DE47CA9004467AA /* BGPicker.swift in Sources */,
				FCC0FAC224922A22003E610E /* DictionaryKeyPath.swift in Sources */,
				DD493AD72ACF2139009A6922 /* SuspendPump.swift in Sources */,
				DDB9FC7F2DDB584500EFAA76 /* BolusEntry.swift in Sources */,
				FC9788182485969B00A7906C /* AppDelegate.swift in Sources */,
				654134182E1DC09700BDBE08 /* OverridePresetsView.swift in Sources */,
				DDDC01DD2E244B3100D9975C /* JWTManager.swift in Sources */,
				DDD10F072C529DE800D76A8E /* Observable.swift in Sources */,
				DDFF3D852D14279B00BF9D9E /* BackgroundRefreshSettingsView.swift in Sources */,
				DDCF9A882D85FD33004DF4DD /* AlarmData.swift in Sources */,
				DD608A0C2C27415C00F91132 /* BackgroundAlertManager.swift in Sources */,
				DD50C7532D0828D10057AE6F /* ContactSettingsView.swift in Sources */,
				DD4878082C7B30BF0048F05C /* RemoteSettingsView.swift in Sources */,
				DDE75D2B2DE5E613007C1FC1 /* NavigationRow.swift in Sources */,
				DD4AFB3B2DB55CB600BB593F /* TimeOfDay.swift in Sources */,
				DDEF503C2D31BE2D00999A5D /* TaskScheduler.swift in Sources */,
				DD0650EB2DCE8385004D3B41 /* LowBGCondition.swift in Sources */,
				DD12D4852E1705D9004E0112 /* AlarmViewController.swift in Sources */,
				DD0C0C6B2C48562000DBADDF /* InsulinMetric.swift in Sources */,
				DD493AD92ACF2171009A6922 /* Carbs.swift in Sources */,
				DD493AE92ACF2445009A6922 /* BGData.swift in Sources */,
				DD0650A92DCA8A10004D3B41 /* AlarmBGSection.swift in Sources */,
				FCC6886B24898FD800A0279D /* ObservationToken.swift in Sources */,
				DD4AFB6B2DB6BF2A00BB593F /* Binding+Optional.swift in Sources */,
				DD608A082C1F584900F91132 /* DeviceStatusLoop.swift in Sources */,
				DD5DA27C2DC930D6003D44FC /* GlucoseValue.swift in Sources */,
				DD9ACA062D32AF7900415D8A /* TreatmentsTask.swift in Sources */,
				DD98F54424BCEFEE0007425A /* ShareClientExtension.swift in Sources */,
				DD9ED0CE2D35587A000D2A63 /* LogEntry.swift in Sources */,
				DD0C0C602C415B9D00DBADDF /* ProfileManager.swift in Sources */,
				DD83164C2DE4DB3A004467AA /* BinaryFloatingPoint+localized.swift in Sources */,
				DD4AFB3D2DB55D2900BB593F /* AlarmConfiguration.swift in Sources */,
				DDF699962C5582290058A8D9 /* TextFieldWithToolBar.swift in Sources */,
				DD91E4DD2BDEC3F8002D9E97 /* GlucoseConversion.swift in Sources */,
				DD0650EF2DCE96FF004D3B41 /* HighBGCondition.swift in Sources */,
				DDC6CA472DD8D9010060EE25 /* PumpChangeAlarmEditor.swift in Sources */,
				DD4878132C7B750D0048F05C /* TempTargetView.swift in Sources */,
				DD0C0C682C48529400DBADDF /* Metric.swift in Sources */,
				FCC6886D2489909D00A0279D /* AnyConvertible.swift in Sources */,
				DDC6CA432DD8CED20060EE25 /* SensorAgeCondition.swift in Sources */,
				DD7F4C212DD66BB200D449E9 /* FastRiseAlarmEditor.swift in Sources */,
				FC97881A2485969B00A7906C /* SceneDelegate.swift in Sources */,
				DD83164E2DE4E093004467AA /* CalendarSettingsView.swift in Sources */,
				DD0C0C662C46E54C00DBADDF /* InfoDataSeparator.swift in Sources */,
				DD58171C2D299F940041FB98 /* BluetoothDevice.swift in Sources */,
				DD7E198A2ACDA62600DBD158 /* SensorStart.swift in Sources */,
				DD5334B02D1447C500CDD6EA /* BLEManager.swift in Sources */,
				DD4878032C7B297E0048F05C /* StorageValue.swift in Sources */,
				DD4878192C7C56D60048F05C /* TrioNightscoutRemoteController.swift in Sources */,
				FC1BDD2B24A22650001B652C /* Stats.swift in Sources */,
				DDA9ACAC2D6B317100E6F1A9 /* ContactType.swift in Sources */,
				DDD10F052C529DA200D76A8E /* ObservableValue.swift in Sources */,
				FC1BDD2D24A23204001B652C /* MainViewController+updateStats.swift in Sources */,
				DD4878102C7B74BF0048F05C /* TrioRemoteControlView.swift in Sources */,
				DD7F4C152DD51FEB00D449E9 /* TempTargetEndAlarmEditor.swift in Sources */,
				DD2C2E542D3C37DC006413A5 /* DexcomSettingsViewModel.swift in Sources */,
				FCE537BC249A4D7D00F80BF8 /* carbBolusArrays.swift in Sources */,
				DD8316462DE49B09004467AA /* GraphSettingsView.swift in Sources */,
				DD5334232C60ED3600062F9D /* IAge.swift in Sources */,
				FCD2A27D24C9D044009F7B7B /* Globals.swift in Sources */,
				DD0C0C642C45A59400DBADDF /* HKUnit+Extensions.swift in Sources */,
				DDC6CA412DD8CCCE0060EE25 /* SensorAgeAlarmEditor.swift in Sources */,
				DD493AE52ACF2383009A6922 /* Treatments.swift in Sources */,
				DD7F4C112DD51ED900D449E9 /* TempTargetStartAlarmEditor.swift in Sources */,
				DD1D52B92E1EB5DC00432050 /* TabPosition.swift in Sources */,
				DD50C7552D0862770057AE6F /* ContactImageUpdater.swift in Sources */,
				654132EA2E19F24800BDBE08 /* TOTPGenerator.swift in Sources */,
				6541341C2E1DC28000BDBE08 /* DateExtensions.swift in Sources */,
				DD0650F52DCF303F004D3B41 /* AlarmStepperSection.swift in Sources */,
				DDCF9A802D85FD0B004DF4DD /* Alarm.swift in Sources */,
				DD7F4C132DD51FD500D449E9 /* TempTargetEndCondition.swift in Sources */,
				DDD10F012C510C6B00D76A8E /* ObservableUserDefaults.swift in Sources */,
				DD16AF0D2C98485400FB655A /* SecureStorageValue.swift in Sources */,
				DD8316502DE4E635004467AA /* SettingsMenuView.swift in Sources */,
				DDC7E5CF2DC77C2000EB1127 /* SnoozerViewModel.swift in Sources */,
				DD2C2E4F2D3B8AF1006413A5 /* NightscoutSettingsView.swift in Sources */,
				DD8316482DE49EE5004467AA /* Storage+Migrate.swift in Sources */,
				DD1A97162D4294B3000DDC11 /* AdvancedSettingsViewModel.swift in Sources */,
				FCA2DDE62501095000254A8C /* Timers.swift in Sources */,
				DD2C2E512D3B8B0C006413A5 /* NightscoutSettingsViewModel.swift in Sources */,
				DD9ED0C82D355244000D2A63 /* LogViewModel.swift in Sources */,
				DDFF3D892D1429AB00BF9D9E /* BackgroundRefreshType.swift in Sources */,
				DD493AE32ACF2358009A6922 /* CAge.swift in Sources */,
				DD493ADD2ACF21E0009A6922 /* Basals.swift in Sources */,
				FC16A98124996C07003D6245 /* DateTime.swift in Sources */,
				FC3CAB022493B6220068A152 /* BackgroundTaskAudio.swift in Sources */,
				DDCC3A582DDC9655006F1C10 /* MissedBolusAlarmEditor.swift in Sources */,
				DDEF50402D479B8A00884336 /* LoopAPNSService.swift in Sources */,
				DD485F142E454B2600CE8CBF /* SecureMessenger.swift in Sources */,
				DDEF50422D479BAA00884336 /* LoopAPNSCarbsView.swift in Sources */,
				DDEF50432D479BBA00884336 /* LoopAPNSBolusView.swift in Sources */,
				DDEF50452D479BDA00884336 /* LoopAPNSRemoteView.swift in Sources */,
			);
			runOnlyForDeploymentPostprocessing = 0;
		};
/* End PBXSourcesBuildPhase section */

/* Begin PBXTargetDependency section */
		DDCC3ADB2DDE1790006F1C10 /* PBXTargetDependency */ = {
			isa = PBXTargetDependency;
			target = FC9788132485969B00A7906C /* LoopFollow */;
			targetProxy = DDCC3ADA2DDE1790006F1C10 /* PBXContainerItemProxy */;
		};
/* End PBXTargetDependency section */

/* Begin PBXVariantGroup section */
		FC97881F2485969B00A7906C /* Main.storyboard */ = {
			isa = PBXVariantGroup;
			children = (
				FC9788202485969B00A7906C /* Base */,
			);
			name = Main.storyboard;
			sourceTree = "<group>";
		};
		FC9788272485969C00A7906C /* LaunchScreen.storyboard */ = {
			isa = PBXVariantGroup;
			children = (
				FC9788282485969C00A7906C /* Base */,
			);
			name = LaunchScreen.storyboard;
			sourceTree = "<group>";
		};
/* End PBXVariantGroup section */

/* Begin XCBuildConfiguration section */
		DDCC3ADD2DDE1790006F1C10 /* Debug */ = {
			isa = XCBuildConfiguration;
			buildSettings = {
				ASSETCATALOG_COMPILER_GENERATE_SWIFT_ASSET_SYMBOL_EXTENSIONS = YES;
				BUNDLE_LOADER = "$(TEST_HOST)";
				CLANG_CXX_LANGUAGE_STANDARD = "gnu++20";
				CLANG_WARN_QUOTED_INCLUDE_IN_FRAMEWORK_HEADER = YES;
				CODE_SIGN_STYLE = Automatic;
				CURRENT_PROJECT_VERSION = 1;
				DEVELOPMENT_TEAM = "$(LF_DEVELOPMENT_TEAM)";
				ENABLE_USER_SCRIPT_SANDBOXING = YES;
				GCC_C_LANGUAGE_STANDARD = gnu17;
				GENERATE_INFOPLIST_FILE = YES;
				IPHONEOS_DEPLOYMENT_TARGET = 18.4;
				LOCALIZATION_PREFERS_STRING_CATALOGS = YES;
				MARKETING_VERSION = 1.0;
				PRODUCT_BUNDLE_IDENTIFIER = "com.--unique-id-.LoopFollowTests--app-suffix-.Tests";
				PRODUCT_MODULE_NAME = Tests;
				PRODUCT_NAME = "$(TARGET_NAME)";
				SWIFT_ACTIVE_COMPILATION_CONDITIONS = "DEBUG $(inherited)";
				SWIFT_EMIT_LOC_STRINGS = NO;
				SWIFT_VERSION = 5.0;
				TARGETED_DEVICE_FAMILY = "1,2";
				TEST_HOST = "$(BUILT_PRODUCTS_DIR)/Loop Follow.app/$(BUNDLE_EXECUTABLE_FOLDER_PATH)/Loop Follow";
			};
			name = Debug;
		};
		DDCC3ADE2DDE1790006F1C10 /* Release */ = {
			isa = XCBuildConfiguration;
			buildSettings = {
				ASSETCATALOG_COMPILER_GENERATE_SWIFT_ASSET_SYMBOL_EXTENSIONS = YES;
				BUNDLE_LOADER = "$(TEST_HOST)";
				CLANG_CXX_LANGUAGE_STANDARD = "gnu++20";
				CLANG_WARN_QUOTED_INCLUDE_IN_FRAMEWORK_HEADER = YES;
				CODE_SIGN_STYLE = Automatic;
				CURRENT_PROJECT_VERSION = 1;
				DEVELOPMENT_TEAM = "$(LF_DEVELOPMENT_TEAM)";
				ENABLE_USER_SCRIPT_SANDBOXING = YES;
				GCC_C_LANGUAGE_STANDARD = gnu17;
				GENERATE_INFOPLIST_FILE = YES;
				IPHONEOS_DEPLOYMENT_TARGET = 18.4;
				LOCALIZATION_PREFERS_STRING_CATALOGS = YES;
				MARKETING_VERSION = 1.0;
				PRODUCT_BUNDLE_IDENTIFIER = "com.--unique-id-.LoopFollowTests--app-suffix-.Tests";
				PRODUCT_MODULE_NAME = Tests;
				PRODUCT_NAME = "$(TARGET_NAME)";
				SWIFT_EMIT_LOC_STRINGS = NO;
				SWIFT_VERSION = 5.0;
				TARGETED_DEVICE_FAMILY = "1,2";
				TEST_HOST = "$(BUILT_PRODUCTS_DIR)/Loop Follow.app/$(BUNDLE_EXECUTABLE_FOLDER_PATH)/Loop Follow";
			};
			name = Release;
		};
		FC97882B2485969C00A7906C /* Debug */ = {
			isa = XCBuildConfiguration;
			baseConfigurationReference = FC5A5C3C2497B229009C550E /* Config.xcconfig */;
			buildSettings = {
				ALWAYS_SEARCH_USER_PATHS = NO;
				CLANG_ANALYZER_NONNULL = YES;
				CLANG_ANALYZER_NUMBER_OBJECT_CONVERSION = YES_AGGRESSIVE;
				CLANG_CXX_LANGUAGE_STANDARD = "gnu++14";
				CLANG_CXX_LIBRARY = "libc++";
				CLANG_ENABLE_MODULES = YES;
				CLANG_ENABLE_OBJC_ARC = YES;
				CLANG_ENABLE_OBJC_WEAK = YES;
				CLANG_WARN_BLOCK_CAPTURE_AUTORELEASING = YES;
				CLANG_WARN_BOOL_CONVERSION = YES;
				CLANG_WARN_COMMA = YES;
				CLANG_WARN_CONSTANT_CONVERSION = YES;
				CLANG_WARN_DEPRECATED_OBJC_IMPLEMENTATIONS = YES;
				CLANG_WARN_DIRECT_OBJC_ISA_USAGE = YES_ERROR;
				CLANG_WARN_DOCUMENTATION_COMMENTS = YES;
				CLANG_WARN_EMPTY_BODY = YES;
				CLANG_WARN_ENUM_CONVERSION = YES;
				CLANG_WARN_INFINITE_RECURSION = YES;
				CLANG_WARN_INT_CONVERSION = YES;
				CLANG_WARN_NON_LITERAL_NULL_CONVERSION = YES;
				CLANG_WARN_OBJC_IMPLICIT_RETAIN_SELF = YES;
				CLANG_WARN_OBJC_LITERAL_CONVERSION = YES;
				CLANG_WARN_OBJC_ROOT_CLASS = YES_ERROR;
				CLANG_WARN_RANGE_LOOP_ANALYSIS = YES;
				CLANG_WARN_STRICT_PROTOTYPES = YES;
				CLANG_WARN_SUSPICIOUS_MOVE = YES;
				CLANG_WARN_UNGUARDED_AVAILABILITY = YES_AGGRESSIVE;
				CLANG_WARN_UNREACHABLE_CODE = YES;
				CLANG_WARN__DUPLICATE_METHOD_MATCH = YES;
				COPY_PHASE_STRIP = NO;
				DEBUG_INFORMATION_FORMAT = dwarf;
				DEFINES_MODULE = YES;
				ENABLE_STRICT_OBJC_MSGSEND = YES;
				ENABLE_TESTABILITY = YES;
				GCC_C_LANGUAGE_STANDARD = gnu11;
				GCC_DYNAMIC_NO_PIC = NO;
				GCC_NO_COMMON_BLOCKS = YES;
				GCC_OPTIMIZATION_LEVEL = 0;
				GCC_PREPROCESSOR_DEFINITIONS = (
					"DEBUG=1",
					"$(inherited)",
				);
				GCC_WARN_64_TO_32_BIT_CONVERSION = YES;
				GCC_WARN_ABOUT_RETURN_TYPE = YES_ERROR;
				GCC_WARN_UNDECLARED_SELECTOR = YES;
				GCC_WARN_UNINITIALIZED_AUTOS = YES_AGGRESSIVE;
				GCC_WARN_UNUSED_FUNCTION = YES;
				GCC_WARN_UNUSED_VARIABLE = YES;
				IPHONEOS_DEPLOYMENT_TARGET = 15.6;
				MTL_ENABLE_DEBUG_INFO = INCLUDE_SOURCE;
				MTL_FAST_MATH = YES;
				ONLY_ACTIVE_ARCH = YES;
				PRODUCT_MODULE_NAME = LoopFollow;
				SDKROOT = iphoneos;
				SWIFT_ACTIVE_COMPILATION_CONDITIONS = DEBUG;
				SWIFT_OPTIMIZATION_LEVEL = "-Onone";
			};
			name = Debug;
		};
		FC97882C2485969C00A7906C /* Release */ = {
			isa = XCBuildConfiguration;
			baseConfigurationReference = FC5A5C3C2497B229009C550E /* Config.xcconfig */;
			buildSettings = {
				ALWAYS_SEARCH_USER_PATHS = NO;
				CLANG_ANALYZER_NONNULL = YES;
				CLANG_ANALYZER_NUMBER_OBJECT_CONVERSION = YES_AGGRESSIVE;
				CLANG_CXX_LANGUAGE_STANDARD = "gnu++14";
				CLANG_CXX_LIBRARY = "libc++";
				CLANG_ENABLE_MODULES = YES;
				CLANG_ENABLE_OBJC_ARC = YES;
				CLANG_ENABLE_OBJC_WEAK = YES;
				CLANG_WARN_BLOCK_CAPTURE_AUTORELEASING = YES;
				CLANG_WARN_BOOL_CONVERSION = YES;
				CLANG_WARN_COMMA = YES;
				CLANG_WARN_CONSTANT_CONVERSION = YES;
				CLANG_WARN_DEPRECATED_OBJC_IMPLEMENTATIONS = YES;
				CLANG_WARN_DIRECT_OBJC_ISA_USAGE = YES_ERROR;
				CLANG_WARN_DOCUMENTATION_COMMENTS = YES;
				CLANG_WARN_EMPTY_BODY = YES;
				CLANG_WARN_ENUM_CONVERSION = YES;
				CLANG_WARN_INFINITE_RECURSION = YES;
				CLANG_WARN_INT_CONVERSION = YES;
				CLANG_WARN_NON_LITERAL_NULL_CONVERSION = YES;
				CLANG_WARN_OBJC_IMPLICIT_RETAIN_SELF = YES;
				CLANG_WARN_OBJC_LITERAL_CONVERSION = YES;
				CLANG_WARN_OBJC_ROOT_CLASS = YES_ERROR;
				CLANG_WARN_RANGE_LOOP_ANALYSIS = YES;
				CLANG_WARN_STRICT_PROTOTYPES = YES;
				CLANG_WARN_SUSPICIOUS_MOVE = YES;
				CLANG_WARN_UNGUARDED_AVAILABILITY = YES_AGGRESSIVE;
				CLANG_WARN_UNREACHABLE_CODE = YES;
				CLANG_WARN__DUPLICATE_METHOD_MATCH = YES;
				COPY_PHASE_STRIP = NO;
				DEBUG_INFORMATION_FORMAT = "dwarf-with-dsym";
				DEFINES_MODULE = YES;
				ENABLE_NS_ASSERTIONS = NO;
				ENABLE_STRICT_OBJC_MSGSEND = YES;
				GCC_C_LANGUAGE_STANDARD = gnu11;
				GCC_NO_COMMON_BLOCKS = YES;
				GCC_WARN_64_TO_32_BIT_CONVERSION = YES;
				GCC_WARN_ABOUT_RETURN_TYPE = YES_ERROR;
				GCC_WARN_UNDECLARED_SELECTOR = YES;
				GCC_WARN_UNINITIALIZED_AUTOS = YES_AGGRESSIVE;
				GCC_WARN_UNUSED_FUNCTION = YES;
				GCC_WARN_UNUSED_VARIABLE = YES;
				IPHONEOS_DEPLOYMENT_TARGET = 15.6;
				MTL_ENABLE_DEBUG_INFO = NO;
				MTL_FAST_MATH = YES;
				PRODUCT_MODULE_NAME = LoopFollow;
				SDKROOT = iphoneos;
				SWIFT_COMPILATION_MODE = wholemodule;
				SWIFT_OPTIMIZATION_LEVEL = "-O";
				VALIDATE_PRODUCT = YES;
			};
			name = Release;
		};
		FC97882E2485969C00A7906C /* Debug */ = {
			isa = XCBuildConfiguration;
			baseConfigurationReference = ECA3EFB4037410B4973BB632 /* Pods-LoopFollow.debug.xcconfig */;
			buildSettings = {
				ASSETCATALOG_COMPILER_APPICON_NAME = AppIcon;
				CODE_SIGN_ENTITLEMENTS = "LoopFollow/Loop Follow.entitlements";
				CODE_SIGN_STYLE = Automatic;
				DEFINES_MODULE = YES;
				DEVELOPMENT_TEAM = "$(LF_DEVELOPMENT_TEAM)";
				INFOPLIST_FILE = LoopFollow/Info.plist;
				IPHONEOS_DEPLOYMENT_TARGET = 16.6;
				LD_RUNPATH_SEARCH_PATHS = (
					"$(inherited)",
					"@executable_path/Frameworks",
				);
				PRODUCT_BUNDLE_IDENTIFIER = "com.$(unique_id).LoopFollow$(app_suffix)";
				PRODUCT_NAME = "Loop Follow";
				SUPPORTS_MACCATALYST = YES;
				SWIFT_VERSION = 5.0;
				TARGETED_DEVICE_FAMILY = "1,2";
			};
			name = Debug;
		};
		FC97882F2485969C00A7906C /* Release */ = {
			isa = XCBuildConfiguration;
			baseConfigurationReference = 059B0FA59AABFE72FE13DDDA /* Pods-LoopFollow.release.xcconfig */;
			buildSettings = {
				ASSETCATALOG_COMPILER_APPICON_NAME = AppIcon;
				CODE_SIGN_ENTITLEMENTS = "LoopFollow/Loop Follow.entitlements";
				CODE_SIGN_STYLE = Automatic;
				DEFINES_MODULE = YES;
				DEVELOPMENT_TEAM = "$(LF_DEVELOPMENT_TEAM)";
				INFOPLIST_FILE = LoopFollow/Info.plist;
				IPHONEOS_DEPLOYMENT_TARGET = 16.6;
				LD_RUNPATH_SEARCH_PATHS = (
					"$(inherited)",
					"@executable_path/Frameworks",
				);
				PRODUCT_BUNDLE_IDENTIFIER = "com.$(unique_id).LoopFollow$(app_suffix)";
				PRODUCT_NAME = "Loop Follow";
				SUPPORTS_MACCATALYST = YES;
				SWIFT_VERSION = 5.0;
				TARGETED_DEVICE_FAMILY = "1,2";
			};
			name = Release;
		};
/* End XCBuildConfiguration section */

/* Begin XCConfigurationList section */
		DDCC3ADC2DDE1790006F1C10 /* Build configuration list for PBXNativeTarget "Tests" */ = {
			isa = XCConfigurationList;
			buildConfigurations = (
				DDCC3ADD2DDE1790006F1C10 /* Debug */,
				DDCC3ADE2DDE1790006F1C10 /* Release */,
			);
			defaultConfigurationIsVisible = 0;
			defaultConfigurationName = Release;
		};
		FC97880F2485969B00A7906C /* Build configuration list for PBXProject "LoopFollow" */ = {
			isa = XCConfigurationList;
			buildConfigurations = (
				FC97882B2485969C00A7906C /* Debug */,
				FC97882C2485969C00A7906C /* Release */,
			);
			defaultConfigurationIsVisible = 0;
			defaultConfigurationName = Release;
		};
		FC97882D2485969C00A7906C /* Build configuration list for PBXNativeTarget "LoopFollow" */ = {
			isa = XCConfigurationList;
			buildConfigurations = (
				FC97882E2485969C00A7906C /* Debug */,
				FC97882F2485969C00A7906C /* Release */,
			);
			defaultConfigurationIsVisible = 0;
			defaultConfigurationName = Release;
		};
/* End XCConfigurationList section */

/* Begin XCRemoteSwiftPackageReference section */
		654132E82E19F0B800BDBE08 /* XCRemoteSwiftPackageReference "swift-crypto" */ = {
			isa = XCRemoteSwiftPackageReference;
			repositoryURL = "https://github.com/apple/swift-crypto.git";
			requirement = {
				kind = upToNextMajorVersion;
				minimumVersion = 3.12.3;
			};
		};
		DD485F0B2E4547C800CE8CBF /* XCRemoteSwiftPackageReference "CryptoSwift" */ = {
			isa = XCRemoteSwiftPackageReference;
			repositoryURL = "https://github.com/krzyzanowskim/CryptoSwift.git";
			requirement = {
				kind = upToNextMajorVersion;
				minimumVersion = 1.9.0;
			};
		};
		DD48781A2C7DAF140048F05C /* XCRemoteSwiftPackageReference "Swift-JWT" */ = {
			isa = XCRemoteSwiftPackageReference;
			repositoryURL = "https://github.com/Kitura/Swift-JWT.git";
			requirement = {
				kind = exactVersion;
				version = 4.0.1;
			};
		};
/* End XCRemoteSwiftPackageReference section */

/* Begin XCSwiftPackageProductDependency section */
		DD485F152E46631000CE8CBF /* CryptoSwift */ = {
			isa = XCSwiftPackageProductDependency;
			productName = CryptoSwift;
		};
		DD48781B2C7DAF140048F05C /* SwiftJWT */ = {
			isa = XCSwiftPackageProductDependency;
			package = DD48781A2C7DAF140048F05C /* XCRemoteSwiftPackageReference "Swift-JWT" */;
			productName = SwiftJWT;
		};
/* End XCSwiftPackageProductDependency section */

/* Begin XCVersionGroup section */
		FC3AE7B3249E8E0E00AAE1E0 /* LoopFollow.xcdatamodeld */ = {
			isa = XCVersionGroup;
			children = (
				FC3AE7B4249E8E0E00AAE1E0 /* LoopFollow.xcdatamodel */,
			);
			currentVersion = FC3AE7B4249E8E0E00AAE1E0 /* LoopFollow.xcdatamodel */;
			name = LoopFollow.xcdatamodeld;
			path = LoopFollow/LoopFollow.xcdatamodeld;
			sourceTree = "<group>";
			versionGroupType = wrapper.xcdatamodel;
		};
/* End XCVersionGroup section */
	};
	rootObject = FC97880C2485969B00A7906C /* Project object */;
}<|MERGE_RESOLUTION|>--- conflicted
+++ resolved
@@ -13,10 +13,7 @@
 		654134182E1DC09700BDBE08 /* OverridePresetsView.swift in Sources */ = {isa = PBXBuildFile; fileRef = 654134172E1DC09700BDBE08 /* OverridePresetsView.swift */; };
 		6541341A2E1DC27900BDBE08 /* OverridePresetData.swift in Sources */ = {isa = PBXBuildFile; fileRef = 654134192E1DC27900BDBE08 /* OverridePresetData.swift */; };
 		6541341C2E1DC28000BDBE08 /* DateExtensions.swift in Sources */ = {isa = PBXBuildFile; fileRef = 6541341B2E1DC28000BDBE08 /* DateExtensions.swift */; };
-<<<<<<< HEAD
-=======
 		6584B1012E4A263900135D4D /* TOTPService.swift in Sources */ = {isa = PBXBuildFile; fileRef = 6584B1002E4A263900135D4D /* TOTPService.swift */; };
->>>>>>> e70bd781
 		DD0247592DB2E89600FCADF6 /* AlarmCondition.swift in Sources */ = {isa = PBXBuildFile; fileRef = DD0247582DB2E89600FCADF6 /* AlarmCondition.swift */; };
 		DD0247712DB4337700FCADF6 /* BuildExpireCondition.swift in Sources */ = {isa = PBXBuildFile; fileRef = DD02475B2DB2E8FB00FCADF6 /* BuildExpireCondition.swift */; };
 		DD0650A92DCA8A10004D3B41 /* AlarmBGSection.swift in Sources */ = {isa = PBXBuildFile; fileRef = DD0650A82DCA8A10004D3B41 /* AlarmBGSection.swift */; };
@@ -402,10 +399,7 @@
 		654134172E1DC09700BDBE08 /* OverridePresetsView.swift */ = {isa = PBXFileReference; lastKnownFileType = sourcecode.swift; path = OverridePresetsView.swift; sourceTree = "<group>"; };
 		654134192E1DC27900BDBE08 /* OverridePresetData.swift */ = {isa = PBXFileReference; lastKnownFileType = sourcecode.swift; path = OverridePresetData.swift; sourceTree = "<group>"; };
 		6541341B2E1DC28000BDBE08 /* DateExtensions.swift */ = {isa = PBXFileReference; lastKnownFileType = sourcecode.swift; path = DateExtensions.swift; sourceTree = "<group>"; };
-<<<<<<< HEAD
-=======
 		6584B1002E4A263900135D4D /* TOTPService.swift */ = {isa = PBXFileReference; lastKnownFileType = sourcecode.swift; path = TOTPService.swift; sourceTree = "<group>"; };
->>>>>>> e70bd781
 		A7D55B42A22051DAD69E89D0 /* Pods_LoopFollow.framework */ = {isa = PBXFileReference; explicitFileType = wrapper.framework; includeInIndex = 0; path = Pods_LoopFollow.framework; sourceTree = BUILT_PRODUCTS_DIR; };
 		DD0247582DB2E89600FCADF6 /* AlarmCondition.swift */ = {isa = PBXFileReference; lastKnownFileType = sourcecode.swift; path = AlarmCondition.swift; sourceTree = "<group>"; };
 		DD02475B2DB2E8FB00FCADF6 /* BuildExpireCondition.swift */ = {isa = PBXFileReference; lastKnownFileType = sourcecode.swift; path = BuildExpireCondition.swift; sourceTree = "<group>"; };
