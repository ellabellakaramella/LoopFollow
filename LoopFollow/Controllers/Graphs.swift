//
//  Graphs.swift
//  LoopFollow
//
//  Created by Jon Fawcett on 6/16/20.
//  Copyright © 2020 Jon Fawcett. All rights reserved.
//

import Foundation
import Charts
import UIKit


extension MainViewController {
    

    func chartValueSelected(_ chartView: ChartViewBase, entry: ChartDataEntry, highlight: Highlight) {
        if chartView == BGChartFull {
            BGChart.moveViewToX(entry.x)
        }
    }
    
    func chartTranslated(_ chartView: ChartViewBase, dX: CGFloat, dY: CGFloat) {
        if chartView == BGChart {
            let currentMatrix = chartView.viewPortHandler.touchMatrix
            //BGChartFull.viewPortHandler.refresh(newMatrix: currentMatrix, chart: BGChartFull, invalidate: true)
            //BGChartFull.highlightValue(x: Double(currentMatrix.tx), y: Double(currentMatrix.ty), dataSetIndex: 0)
        }
    }

    // data.addDataSet(lineBG) // Dataset 0
    // data.addDataSet(lineBasal) // Dataset 1
    // data.addDataSet(lineBolus) // Dataset 2
    // data.addDataSet(lineCarbs) // Dataset 3
    func createGraph(){
        self.BGChart.clear()
        // Create the BG Graph Data
        let entries = bgData
        var bgChartEntry = [ChartDataEntry]()
        var colors = [NSUIColor]()
        var maxBG: Float = UserDefaultsRepository.minBGScale.value
        
        // Setup BG line details
        let lineBG = LineChartDataSet(entries:bgChartEntry, label: "")
        lineBG.circleRadius = 3
        lineBG.circleColors = [NSUIColor.systemGreen]
        lineBG.drawCircleHoleEnabled = false
        lineBG.axisDependency = YAxis.AxisDependency.right
        lineBG.highlightEnabled = false
        lineBG.drawValuesEnabled = false
        
        if UserDefaultsRepository.showLines.value {
            lineBG.lineWidth = 2
        } else {
            lineBG.lineWidth = 0
        }
        if UserDefaultsRepository.showDots.value {
            lineBG.drawCirclesEnabled = true
        } else {
            lineBG.drawCirclesEnabled = false
        }
        lineBG.setDrawHighlightIndicators(false)
        lineBG.valueFont.withSize(50)
        
        

        // create Basal graph data
        var chartEntry = [ChartDataEntry]()
        var maxBasal = UserDefaultsRepository.minBasalScale.value
        let lineBasal = LineChartDataSet(entries:chartEntry, label: "")
        lineBasal.setDrawHighlightIndicators(false)
        lineBasal.setColor(NSUIColor.systemBlue, alpha: 0.5)
        lineBasal.lineWidth = 0
        lineBasal.drawFilledEnabled = true
        lineBasal.fillColor = NSUIColor.systemBlue.withAlphaComponent(0.8)
        lineBasal.drawCirclesEnabled = false
        lineBasal.axisDependency = YAxis.AxisDependency.left
        lineBasal.highlightEnabled = false
        lineBasal.drawValuesEnabled = false
        
        // Boluses
        var chartEntryBolus = [ChartDataEntry]()
        let lineBolus = LineChartDataSet(entries:chartEntryBolus, label: "")
        lineBolus.circleRadius = 7
        lineBolus.circleColors = [NSUIColor.systemBlue.withAlphaComponent(0.75)]
        lineBolus.drawCircleHoleEnabled = false
        lineBolus.setDrawHighlightIndicators(false)
        lineBolus.setColor(NSUIColor.systemBlue, alpha: 1.0)
        lineBolus.drawCirclesEnabled = true
        lineBolus.lineWidth = 0
        lineBolus.axisDependency = YAxis.AxisDependency.right
        lineBolus.valueFormatter = ChartYDataValueFormatter()
        lineBolus.drawValuesEnabled = true
        lineBolus.valueTextColor = NSUIColor.label

        
        // Carbs
        var chartEntryCarbs = [ChartDataEntry]()
        let lineCarbs = LineChartDataSet(entries:chartEntryCarbs, label: "")
        lineCarbs.circleRadius = 7
        lineCarbs.circleColors = [NSUIColor.systemOrange.withAlphaComponent(0.75)]
        lineCarbs.drawCircleHoleEnabled = false
        lineCarbs.setDrawHighlightIndicators(false)
        lineCarbs.setColor(NSUIColor.systemBlue, alpha: 1.0)
        lineCarbs.drawCirclesEnabled = true
        lineCarbs.lineWidth = 0
        lineCarbs.axisDependency = YAxis.AxisDependency.right
        lineCarbs.valueFormatter = ChartYDataValueFormatter()
        lineCarbs.drawValuesEnabled = true
        lineCarbs.valueTextColor = NSUIColor.label
        
        // Setup the chart data of all lines
        let data = LineChartData()
        data.addDataSet(lineBG) // Dataset 0
        data.addDataSet(lineBasal) // Dataset 1
        data.addDataSet(lineBolus) // Dataset 2
        data.addDataSet(lineCarbs) // Dataset 3
        data.setValueFont(UIFont.systemFont(ofSize: 12))
        
        // Clear limit lines so they don't add multiples when changing the settings
        BGChart.rightAxis.removeAllLimitLines()
        
        //Add lower red line based on low alert value
        let ll = ChartLimitLine()
        ll.limit = Double(UserDefaultsRepository.lowLine.value)
        ll.lineColor = NSUIColor.systemRed.withAlphaComponent(0.5)
        BGChart.rightAxis.addLimitLine(ll)
        
        //Add upper yellow line based on low alert value
        let ul = ChartLimitLine()
        ul.limit = Double(UserDefaultsRepository.highLine.value)
        ul.lineColor = NSUIColor.systemYellow.withAlphaComponent(0.5)
        BGChart.rightAxis.addLimitLine(ul)
        
        // Setup the main graph overall details
        BGChart.xAxis.valueFormatter = ChartXValueFormatter()
        BGChart.xAxis.granularity = 1800
        BGChart.xAxis.labelTextColor = NSUIColor.label
        BGChart.xAxis.labelPosition = XAxis.LabelPosition.bottom
        BGChart.xAxis.drawGridLinesEnabled = false
        
        BGChart.leftAxis.enabled = true
        BGChart.leftAxis.labelPosition = YAxis.LabelPosition.insideChart
        BGChart.leftAxis.axisMaximum = maxBasal
        BGChart.leftAxis.axisMinimum = 0.0
        BGChart.leftAxis.drawGridLinesEnabled = false
        
        BGChart.rightAxis.labelTextColor = NSUIColor.label
        BGChart.rightAxis.labelPosition = YAxis.LabelPosition.insideChart
        BGChart.rightAxis.axisMinimum = 40
        BGChart.rightAxis.axisMaximum = Double(maxBG)
        BGChart.rightAxis.gridLineDashLengths = [5.0, 5.0]
        BGChart.rightAxis.valueFormatter = ChartYMMOLValueFormatter()
        
        BGChart.legend.enabled = false
        BGChart.scaleYEnabled = false
        BGChart.drawGridBackgroundEnabled = false
        //BGChart.gridBackgroundColor = NSUIColor.secondarySystemBackground
        
        BGChart.data = data
        BGChart.setExtraOffsets(left: 10, top: 10, right: 10, bottom: 10)
        BGChart.setVisibleXRangeMinimum(10)
       
        
    }
    
    func updateBGGraphSettings() {
        let dataIndex = 0
        let lineBG = BGChart.lineData!.dataSets[dataIndex] as! LineChartDataSet
        if UserDefaultsRepository.showLines.value {
                   lineBG.lineWidth = 2
               } else {
                   lineBG.lineWidth = 0
               }
               if UserDefaultsRepository.showDots.value {
                   lineBG.drawCirclesEnabled = true
               } else {
                   lineBG.drawCirclesEnabled = false
               }
        
        // Clear limit lines so they don't add multiples when changing the settings
        BGChart.rightAxis.removeAllLimitLines()
        
        //Add lower red line based on low alert value
        let ll = ChartLimitLine()
        ll.limit = Double(UserDefaultsRepository.lowLine.value)
        ll.lineColor = NSUIColor.systemRed.withAlphaComponent(0.5)
        BGChart.rightAxis.addLimitLine(ll)
        
        //Add upper yellow line based on low alert value
        let ul = ChartLimitLine()
        ul.limit = Double(UserDefaultsRepository.highLine.value)
        ul.lineColor = NSUIColor.systemYellow.withAlphaComponent(0.5)
        BGChart.rightAxis.addLimitLine(ul)
        
        BGChart.data?.dataSets[dataIndex].notifyDataSetChanged()
        BGChart.data?.notifyDataChanged()
        BGChart.notifyDataSetChanged()
        
    }
    
    func updateBGGraph() {
        let dataIndex = 0
        let entries = bgData
        var mainChart = BGChart.lineData!.dataSets[dataIndex] as! LineChartDataSet
        var smallChart = BGChartFull.lineData!.dataSets[dataIndex] as! LineChartDataSet
        mainChart.clear()
        smallChart.clear()
        var maxBG = UserDefaultsRepository.minBGScale.value
        var maxBGOffset: Float = 0.0
        if UserDefaultsRepository.offsetCarbsBolus.value {
            maxBGOffset = 40.0
        }
        var colors = [NSUIColor]()
        for i in 0..<entries.count{
            if Float(entries[i].sgv) > maxBG - maxBGOffset {
                maxBG = Float(entries[i].sgv) + maxBGOffset
            }
            let value = ChartDataEntry(x: Double(entries[i].date), y: Double(entries[i].sgv))
            mainChart.addEntry(value)
            smallChart.addEntry(value)
            
            if Double(entries[i].sgv) >= Double(UserDefaultsRepository.highLine.value) {
                colors.append(NSUIColor.systemYellow)
            } else if Double(entries[i].sgv) <= Double(UserDefaultsRepository.lowLine.value) {
               colors.append(NSUIColor.systemRed)
            } else {
                colors.append(NSUIColor.systemGreen)
            }
        }
        
        // Add Prediction Data
        if predictionData.count > 0 && bgData.count > 0 && UserDefaultsRepository.graphPrediction.value {
            print("graph prediction")
            var startingTime = entries[entries.count - 1].date + 300
            var i = 0
            // Add 1 hour of predictions
            while i < 12 {
                var predictionVal = Double(predictionData[i])
                // Below can be turned on to prevent out of range on the graph if desired.
                // It currently just drops them out of view
                if predictionVal > 400 {
               //     predictionVal = 400
                } else if predictionVal < 0 {
                //    predictionVal = 0
                }
                let value = ChartDataEntry(x: startingTime + 5, y: predictionVal)
                mainChart.addEntry(value)
                smallChart.addEntry(value)
                colors.append(NSUIColor.systemPurple)
                startingTime += 300
                i += 1
            }
        }
        
        // Set Colors
        let lineBG = BGChart.lineData!.dataSets[dataIndex] as! LineChartDataSet
<<<<<<< HEAD
        let lineBGSmall = BGChartFull.lineData!.dataSets[dataIndex] as! LineChartDataSet
        lineBG.colors.removeAll()
        lineBG.circleColors.removeAll()
        lineBGSmall.colors.removeAll()
        lineBGSmall.circleColors.removeAll()
=======
        lineBG.colors.removeAll()
        lineBG.circleColors.removeAll()
>>>>>>> 8b3c0cec
        if colors.count > 0 {
            print("graph colors")
            for i in 0..<colors.count{
                mainChart.addColor(colors[i])
                mainChart.circleColors.append(colors[i])
                smallChart.addColor(colors[i])
                smallChart.circleColors.append(colors[i])
            }
        }
        
        BGChart.rightAxis.axisMaximum = Double(maxBG)
       
        
        BGChart.data?.dataSets[dataIndex].notifyDataSetChanged()
        BGChart.data?.notifyDataChanged()
        BGChart.notifyDataSetChanged()
        BGChartFull.data?.dataSets[dataIndex].notifyDataSetChanged()
        BGChartFull.data?.notifyDataChanged()
        BGChartFull.notifyDataSetChanged()
        
        if firstGraphLoad {
            BGChart.zoom(scaleX: 18, scaleY: 1, x: 1, y: 1)
            firstGraphLoad = false
        }
        if BGChart.chartXMax > dateTimeUtils.getNowTimeIntervalUTC() {
            BGChart.moveViewToAnimated(xValue: dateTimeUtils.getNowTimeIntervalUTC() - (BGChart.visibleXRange * 0.7), yValue: 0.0, axis: .right, duration: 1, easingOption: .easeInBack)
        }
    }
    
    func updateBasalGraph() {
        var dataIndex = 1
        BGChart.lineData?.dataSets[dataIndex].clear()
        var maxBasal = UserDefaultsRepository.minBasalScale.value
        for i in 0..<basalData.count{
            let value = ChartDataEntry(x: Double(basalData[i].date), y: Double(basalData[i].basalRate))
            BGChart.data?.dataSets[dataIndex].addEntry(value)
            if basalData[i].basalRate  > maxBasal {
                maxBasal = basalData[i].basalRate
            }
        }
        
        BGChart.leftAxis.axisMaximum = maxBasal
        
        BGChart.data?.dataSets[dataIndex].notifyDataSetChanged()
        BGChart.data?.notifyDataChanged()
        BGChart.notifyDataSetChanged()
    }
    
    func updateBolusGraph() {
        var dataIndex = 2
        BGChart.lineData?.dataSets[dataIndex].clear()
        for i in 0..<bolusData.count{
            let formatter = NumberFormatter()
            formatter.minimumFractionDigits = 0
            formatter.maximumFractionDigits = 2
            formatter.minimumIntegerDigits = 1
            var offset = 0
            if UserDefaultsRepository.offsetCarbsBolus.value {
                offset = 10
            }
            let value = ChartDataEntry(x: Double(bolusData[i].date), y: Double(bolusData[i].sgv + offset), data: formatter.string(from: NSNumber(value: bolusData[i].value)))
            BGChart.data?.dataSets[dataIndex].addEntry(value)

        }
        
        BGChart.data?.dataSets[dataIndex].notifyDataSetChanged()
        BGChart.data?.notifyDataChanged()
        BGChart.notifyDataSetChanged()
    }
    
    func updateCarbGraph() {
        var dataIndex = 3
        BGChart.lineData?.dataSets[dataIndex].clear()
        for i in 0..<carbData.count{
            let formatter = NumberFormatter()
            formatter.minimumFractionDigits = 0
            formatter.maximumFractionDigits = 2
            formatter.minimumIntegerDigits = 1
            var offset = 0
            if UserDefaultsRepository.offsetCarbsBolus.value {
                offset = 30
            }
             let value = ChartDataEntry(x: Double(carbData[i].date), y: Double(carbData[i].sgv + offset), data: formatter.string(from: NSNumber(value: carbData[i].value)))
            BGChart.data?.dataSets[dataIndex].addEntry(value)

        }
        
        BGChart.data?.dataSets[dataIndex].notifyDataSetChanged()
        BGChart.data?.notifyDataChanged()
        BGChart.notifyDataSetChanged()
    }
    
 
    
    func createSmallBGGraph(){
        let entries = bgData
       var bgChartEntry = [ChartDataEntry]()
       var colors = [NSUIColor]()
        
        
        let lineBG = LineChartDataSet(entries:bgChartEntry, label: "")
        
        lineBG.drawCirclesEnabled = false
        //line2.setDrawHighlightIndicators(false)
        lineBG.highlightEnabled = true
        lineBG.drawHorizontalHighlightIndicatorEnabled = false
        lineBG.drawVerticalHighlightIndicatorEnabled = false
        lineBG.highlightColor = NSUIColor.label
        lineBG.drawValuesEnabled = false
        lineBG.lineWidth = 2

        let data2 = LineChartData()
        data2.addDataSet(lineBG)
        BGChartFull.highlightPerDragEnabled = true
        BGChartFull.leftAxis.enabled = false
        BGChartFull.rightAxis.enabled = false
        BGChartFull.xAxis.enabled = false
        BGChartFull.legend.enabled = false
        BGChartFull.scaleYEnabled = false
        BGChartFull.scaleXEnabled = false
        BGChartFull.drawGridBackgroundEnabled = false
        BGChartFull.data = data2
    }
    
  
}<|MERGE_RESOLUTION|>--- conflicted
+++ resolved
@@ -255,16 +255,13 @@
         
         // Set Colors
         let lineBG = BGChart.lineData!.dataSets[dataIndex] as! LineChartDataSet
-<<<<<<< HEAD
+
         let lineBGSmall = BGChartFull.lineData!.dataSets[dataIndex] as! LineChartDataSet
         lineBG.colors.removeAll()
         lineBG.circleColors.removeAll()
         lineBGSmall.colors.removeAll()
         lineBGSmall.circleColors.removeAll()
-=======
-        lineBG.colors.removeAll()
-        lineBG.circleColors.removeAll()
->>>>>>> 8b3c0cec
+
         if colors.count > 0 {
             print("graph colors")
             for i in 0..<colors.count{
