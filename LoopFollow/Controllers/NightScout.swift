//
//  NightScout.swift
//  LoopFollow
//
//  Created by Jon Fawcett on 6/16/20.
//  Copyright © 2020 Jon Fawcett. All rights reserved.
//

import Foundation
import UIKit


extension MainViewController {

    
    //NS Cage Struct
    struct cageData: Codable {
        var created_at: String
    }
    
    //NS Basal Profile Struct
    struct basalProfileStruct: Codable {
        var value: Double
        var time: String
        var timeAsSeconds: Double
    }
    
    //NS Basal Data  Struct
    struct basalGraphStruct: Codable {
        var basalRate: Double
        var date: TimeInterval
    }
    
    //NS Bolus Data  Struct
    struct bolusCarbGraphStruct: Codable {
        var value: Double
        var date: TimeInterval
        var sgv: Int
    }
    
    
    // Main loader for all data
    func nightscoutLoader(forceLoad: Bool = false) {
        
        var needsLoaded: Bool = false
        var staleData: Bool = false
        var onlyPullLastRecord = false
        
        // If we have existing data and it's within 5 minutes, we aren't going to do a BG network call
        // if we have stale BG data 10 min or older, we're only going to attempt to pull BG and Loop status
        // to not have a full refresh every 15 seconds. The remaining data will start pulling again on the
        // next BG reading that comes in.
        if bgData.count > 0 {
            let now = NSDate().timeIntervalSince1970
            let lastReadingTime = bgData[bgData.count - 1].date
            let secondsAgo = now - lastReadingTime
            if secondsAgo >= 5*60 {
                needsLoaded = true
                if secondsAgo < 10*60 {
                    onlyPullLastRecord = true
                } else {
                    staleData = true
                }
            }
        } else {
            needsLoaded = true
        }
        
        
        if forceLoad { needsLoaded = true}
        // Only update if we don't have a current reading or forced to load
        if needsLoaded {
            
            if UserDefaultsRepository.url.value != "" {
                webLoadNSDeviceStatus()
            }
            
            if UserDefaultsRepository.shareUserName.value != "" && UserDefaultsRepository.sharePassword.value != "" {
                webLoadDexShare(onlyPullLastRecord: onlyPullLastRecord)
            } else {
                webLoadNSBGData(onlyPullLastRecord: onlyPullLastRecord)
            }

            
            if !staleData && UserDefaultsRepository.url.value != "" {
                webLoadNSProfile()
                if UserDefaultsRepository.downloadBasal.value {
                    WebLoadNSTempBasals()
                }
                if UserDefaultsRepository.downloadBolus.value {
                    webLoadNSBoluses()
                }
                if UserDefaultsRepository.downloadCarbs.value {
                    webLoadNSCarbs()
                }
                webLoadNSCage()
                webLoadNSSage()
            }

            // Give the alarms and calendar 15 seconds delay to allow time for data to compile
            self.startViewTimer(time: viewTimeInterval)
        } else {

            if bgData.count > 0 {
                self.checkAlarms(bgs: bgData)
            }
            
            if UserDefaultsRepository.url.value != ""  {
                if latestLoopTime == 0 {
                    webLoadNSDeviceStatus()
               
                    webLoadNSBGData(onlyPullLastRecord: onlyPullLastRecord)
           
                    webLoadNSProfile()
                    if UserDefaultsRepository.downloadBasal.value {
                        WebLoadNSTempBasals()
                    }
                    if UserDefaultsRepository.downloadBolus.value {
                        webLoadNSBoluses()
                    }
                    if UserDefaultsRepository.downloadCarbs.value {
                        webLoadNSCarbs()
                    }
                    webLoadNSCage()
                    webLoadNSSage()
                }
            }
            
        }
    }
    
    // Dex Share Web Call
    func webLoadDexShare(onlyPullLastRecord: Bool = false) {
        var count = 288
        if onlyPullLastRecord { count = 1 }
        dexShare?.fetchData(count) { (err, result) -> () in
            
            // TODO: add error checking
            if(err == nil) {
                var data = result!
                self.ProcessNSBGData(data: data, onlyPullLastRecord: onlyPullLastRecord)
            } else {
                // If we get an error, immediately try to pull NS BG Data
                self.webLoadNSBGData(onlyPullLastRecord: onlyPullLastRecord)
            }
        }
    }
    
    // NS BG Data Web call
    func webLoadNSBGData(onlyPullLastRecord: Bool = false) {
        if UserDefaultsRepository.debugLog.value { self.writeDebugLog(value: "Download: BG") }
        // Set the count= in the url either to pull 24 hours or only the last record
        var points = "1"
        if !onlyPullLastRecord {
            points = String(self.graphHours * 12 + 1)
        }
        
        // URL processor
        var urlBGDataPath: String = UserDefaultsRepository.url.value + "/api/v1/entries/sgv.json?"
        if token == "" {
            urlBGDataPath = urlBGDataPath + "count=" + points
        } else {
            urlBGDataPath = urlBGDataPath + "token=" + token + "&count=" + points
        }
        guard let urlBGData = URL(string: urlBGDataPath) else {
            
            return
            
        }
        var request = URLRequest(url: urlBGData)
        request.cachePolicy = URLRequest.CachePolicy.reloadIgnoringLocalCacheData
        
        // Downloader
        let getBGTask = URLSession.shared.dataTask(with: request) { data, response, error in
            guard error == nil else {
                return
                
            }
            guard let data = data else {
                return
                
            }
            
            let decoder = JSONDecoder()
            let entriesResponse = try? decoder.decode([ShareGlucoseData].self, from: data)
            if let entriesResponse = entriesResponse {
                DispatchQueue.main.async {
                    // trigger the processor for the data after downloading.
                    self.ProcessNSBGData(data: entriesResponse, onlyPullLastRecord: onlyPullLastRecord, isNS: true)
                    
                }
            } else {
                return
                
            }
        }
        getBGTask.resume()
    }
    
    // NS BG Data Response processor
    func ProcessNSBGData(data: [ShareGlucoseData], onlyPullLastRecord: Bool, isNS: Bool = false){
        if UserDefaultsRepository.debugLog.value { self.writeDebugLog(value: "Process: BG") }
        
        var pullDate = data[data.count - 1].date
        if isNS {
            pullDate = data[data.count - 1].date / 1000
            pullDate.round(FloatingPointRoundingRule.toNearestOrEven)
        }
        
        var latestDate = data[0].date
        if isNS {
            latestDate = data[0].date / 1000
            latestDate.round(FloatingPointRoundingRule.toNearestOrEven)
        }
        
        let now = dateTimeUtils.getNowTimeIntervalUTC()
        if !isNS && (latestDate + 330) < now {
            webLoadNSBGData(onlyPullLastRecord: onlyPullLastRecord)
            return
        }
        
        // If we already have data, we're going to pop it to the end and remove the first. If we have old or no data, we'll destroy the whole array and start over. This is simpler than determining how far back we need to get new data from in case Dex back-filled readings
        if !onlyPullLastRecord {
            bgData.removeAll()
        } else if bgData[bgData.count - 1].date != pullDate {
            bgData.removeFirst()
            if data.count > 0 && UserDefaultsRepository.speakBG.value {
                speakBG(sgv: data[data.count - 1].sgv)
            }
        } else {
            if data.count > 0 {
                self.updateBadge(val: data[data.count - 1].sgv)
            }
            
            // self.viewUpdateNSBG()
            return
        }
        
        // loop through the data so we can reverse the order to oldest first for the graph and convert the NS timestamp to seconds instead of milliseconds. Makes date comparisons easier for everything else.
        for i in 0..<data.count{
            var dateString = data[data.count - 1 - i].date
            if isNS {
                dateString = data[data.count - 1 - i].date / 1000
                dateString.round(FloatingPointRoundingRule.toNearestOrEven)
            }
            if dateString >= dateTimeUtils.getTimeInterval24HoursAgo() {
                let reading = ShareGlucoseData(sgv: data[data.count - 1 - i].sgv, date: dateString, direction: data[data.count - 1 - i].direction)
                bgData.append(reading)
            }
            
        }
        
        viewUpdateNSBG(isNS: isNS)
    }
    
    // NS BG Data Front end updater
    func viewUpdateNSBG (isNS: Bool) {
        DispatchQueue.main.async {
            if UserDefaultsRepository.debugLog.value { self.writeDebugLog(value: "Display: BG") }
            guard let snoozer = self.tabBarController!.viewControllers?[2] as? SnoozeViewController else { return }
            let entries = self.bgData
            if entries.count > 0 {
                let latestEntryi = entries.count - 1
                let latestBG = entries[latestEntryi].sgv
                let priorBG = entries[latestEntryi - 1].sgv
                let deltaBG = latestBG - priorBG as Int
                let lastBGTime = entries[latestEntryi].date
                let deltaTime = (TimeInterval(Date().timeIntervalSince1970)-lastBGTime) / 60
                var userUnit = " mg/dL"
                if self.mmol {
                    userUnit = " mmol/L"
                }
                
                // TODO: remove testing feature to color code arrow based on NS vs Dex
                if isNS {
                    self.serverText.text = "Nightscout"
                } else {
                    self.serverText.text = "Dexcom"
                }
                
                self.BGText.text = bgUnits.toDisplayUnits(String(latestBG))
                snoozer.BGLabel.text = bgUnits.toDisplayUnits(String(latestBG))
                self.setBGTextColor()
                
                if let directionBG = entries[latestEntryi].direction {
                    self.DirectionText.text = self.bgDirectionGraphic(directionBG)
                    snoozer.DirectionLabel.text = self.bgDirectionGraphic(directionBG)
                    self.latestDirectionString = self.bgDirectionGraphic(directionBG)
                }
                else
                {
                    self.DirectionText.text = ""
                    snoozer.DirectionLabel.text = ""
                    self.latestDirectionString = ""
                }
                
                if deltaBG < 0 {
                    self.DeltaText.text = bgUnits.toDisplayUnits(String(deltaBG))
                    snoozer.DeltaLabel.text = bgUnits.toDisplayUnits(String(deltaBG))
                    self.latestDeltaString = String(deltaBG)
                }
                else
                {
                    self.DeltaText.text = "+" + bgUnits.toDisplayUnits(String(deltaBG))
                    snoozer.DeltaLabel.text = "+" + bgUnits.toDisplayUnits(String(deltaBG))
                    self.latestDeltaString = "+" + String(deltaBG)
                }
                self.updateBadge(val: latestBG)
                
            }
            else
            {
                
                return
            }
            self.updateBGGraph()
            self.updateMinAgo()
            self.updateStats()
        }
        
    }
    
    // NS Device Status Web Call
    func webLoadNSDeviceStatus() {
        if UserDefaultsRepository.debugLog.value { self.writeDebugLog(value: "Download: device status") }
        let urlUser = UserDefaultsRepository.url.value
        
        
        // NS Api is not working to find by greater than date
        var urlStringDeviceStatus = urlUser + "/api/v1/devicestatus.json?count=288"
        if token != "" {
            urlStringDeviceStatus = urlUser + "/api/v1/devicestatus.json?count=288&token=" + token
        }
        let escapedAddress = urlStringDeviceStatus.addingPercentEncoding(withAllowedCharacters:NSCharacterSet.urlQueryAllowed)
        guard let urlDeviceStatus = URL(string: escapedAddress!) else {
            
            return
        }
        
        
        var requestDeviceStatus = URLRequest(url: urlDeviceStatus)
        requestDeviceStatus.cachePolicy = URLRequest.CachePolicy.reloadIgnoringLocalCacheData
        
        
        let deviceStatusTask = URLSession.shared.dataTask(with: requestDeviceStatus) { data, response, error in
            guard error == nil else {
                return
            }
            guard let data = data else {
                return
            }
            
            
            let json = try? (JSONSerialization.jsonObject(with: data) as? [[String:AnyObject]])
            if let json = json {
                DispatchQueue.main.async {
                    self.updateDeviceStatusDisplay(jsonDeviceStatus: json)
                }
            } else {
                return
            } }
        deviceStatusTask.resume()
    }
    
    // NS Device Status Response Processor
    func updateDeviceStatusDisplay(jsonDeviceStatus: [[String:AnyObject]]) {
        self.clearLastInfoData(index: 0)
        self.clearLastInfoData(index: 1)
        self.clearLastInfoData(index: 3)
        self.clearLastInfoData(index: 4)
        self.clearLastInfoData(index: 5)
        if UserDefaultsRepository.debugLog.value { self.writeDebugLog(value: "Process: device status") }
        if jsonDeviceStatus.count == 0 {
            return
        }
        
        //Process the current data first
        let lastDeviceStatus = jsonDeviceStatus[0] as [String : AnyObject]?
        
        //pump and uploader
        let formatter = ISO8601DateFormatter()
        formatter.formatOptions = [.withFullDate,
                                   .withTime,
                                   .withDashSeparatorInDate,
                                   .withColonSeparatorInTime]
        if let lastPumpRecord = lastDeviceStatus?["pump"] as! [String : AnyObject]? {
            if let lastPumpTime = formatter.date(from: (lastPumpRecord["clock"] as! String))?.timeIntervalSince1970  {
                if let reservoirData = lastPumpRecord["reservoir"] as? Double {
                    tableData[5].value = String(format:"%.0f", reservoirData) + "U"
                } else {
                    tableData[5].value = "50+U"
                }
                
                if let uploader = lastDeviceStatus?["uploader"] as? [String:AnyObject] {
                    let upbat = uploader["battery"] as! Double
                    tableData[4].value = String(format:"%.0f", upbat) + "%"
                }
            }
        }
        
        // Loop
        if let lastLoopRecord = lastDeviceStatus?["loop"] as! [String : AnyObject]? {
            print("Loop: \(lastLoopRecord)")
            if let lastLoopTime = formatter.date(from: (lastLoopRecord["timestamp"] as! String))?.timeIntervalSince1970  {
                UserDefaultsRepository.alertLastLoopTime.value = lastLoopTime
                if UserDefaultsRepository.debugLog.value { self.writeDebugLog(value: "lastLoopTime: " + String(lastLoopTime)) }
                if let failure = lastLoopRecord["failureReason"] {
                    LoopStatusLabel.text = "X"
                    latestLoopStatusString = "X"
                    if UserDefaultsRepository.debugLog.value { self.writeDebugLog(value: "Loop Failure: X") }
                } else {
                    var wasEnacted = false
                    if let enacted = lastLoopRecord["enacted"] as? [String:AnyObject] {
                        if UserDefaultsRepository.debugLog.value { self.writeDebugLog(value: "Loop: Was Enacted") }
                        wasEnacted = true
                        if let lastTempBasal = enacted["rate"] as? Double {
<<<<<<< HEAD
                            //tableData[2].value = String(format:"%.1f", lastTempBasal)
=======
>>>>>>> c40ab037
                        }
                    }
                    if let iobdata = lastLoopRecord["iob"] as? [String:AnyObject] {
                        tableData[0].value = String(format:"%.2f", (iobdata["iob"] as! Double))
                        latestIOB = String(format:"%.2f", (iobdata["iob"] as! Double))
                    }
                    if let cobdata = lastLoopRecord["cob"] as? [String:AnyObject] {
                        tableData[1].value = String(format:"%.0f", cobdata["cob"] as! Double)
                        latestCOB = String(format:"%.0f", cobdata["cob"] as! Double)
                    }
                    if let predictdata = lastLoopRecord["predicted"] as? [String:AnyObject] {
                        let prediction = predictdata["values"] as! [Int]
                        PredictionLabel.text = bgUnits.toDisplayUnits(String(Int(prediction.last!)))
                        PredictionLabel.textColor = UIColor.systemPurple
                        if UserDefaultsRepository.downloadPrediction.value && latestLoopTime < lastLoopTime {
                            predictionData.removeAll()
                            var predictionTime = lastLoopTime + 300
                            let toLoad = Int(UserDefaultsRepository.predictionToLoad.value * 12)
                            var i = 1
                            while i <= toLoad {
                                if i < prediction.count {
                                    let prediction = ShareGlucoseData(sgv: prediction[i], date: predictionTime, direction: "flat")
                                    predictionData.append(prediction)
                                    predictionTime += 300
                                }
                                i += 1
                            }
                        }
                        if UserDefaultsRepository.graphPrediction.value {
                            updatePredictionGraph()
                        }
                    }
                    if let recBolus = lastLoopRecord["recommendedBolus"] as? Double {
                        tableData[8].value = String(format:"%.2fU", recBolus)
                    }
                    if let loopStatus = lastLoopRecord["recommendedTempBasal"] as? [String:AnyObject] {
                        if let tempBasalTime = formatter.date(from: (loopStatus["timestamp"] as! String))?.timeIntervalSince1970 {
                            var lastBGTime = lastLoopTime
                            if bgData.count > 0 {
                                lastBGTime = bgData[bgData.count - 1].date
                            }
                            if UserDefaultsRepository.debugLog.value { self.writeDebugLog(value: "tempBasalTime: " + String(tempBasalTime)) }
                            if UserDefaultsRepository.debugLog.value { self.writeDebugLog(value: "lastBGTime: " + String(lastBGTime)) }
                            if UserDefaultsRepository.debugLog.value { self.writeDebugLog(value: "wasEnacted: " + String(wasEnacted)) }
                            if tempBasalTime > lastBGTime && !wasEnacted {
                                LoopStatusLabel.text = "⏀"
                                latestLoopStatusString = "⏀"
                                if UserDefaultsRepository.debugLog.value { self.writeDebugLog(value: "Open Loop: recommended temp. temp time > bg time, was not enacted") }
                            } else {
                                LoopStatusLabel.text = "↻"
                                latestLoopStatusString = "↻"
                                if UserDefaultsRepository.debugLog.value { self.writeDebugLog(value: "Looping: recommended temp, but temp time is < bg time and/or was enacted") }
                            }
                        }
                    } else {
                        LoopStatusLabel.text = "↻"
                        latestLoopStatusString = "↻"
                        if UserDefaultsRepository.debugLog.value { self.writeDebugLog(value: "Looping: no recommended temp") }
                    }
                    
                }
                
                if ((TimeInterval(Date().timeIntervalSince1970) - lastLoopTime) / 60) > 15 {
                    LoopStatusLabel.text = "⚠"
                    latestLoopStatusString = "⚠"
                }
                latestLoopTime = lastLoopTime
            } // end lastLoopTime
        } // end lastLoop Record
        
        var oText = "" as String
        currentOverride = 1.0
        if let lastOverride = lastDeviceStatus?["override"] as! [String : AnyObject]? {
            if let lastOverrideTime = formatter.date(from: (lastOverride["timestamp"] as! String))?.timeIntervalSince1970  {
            }
            if lastOverride["active"] as! Bool {
                
                let lastCorrection  = lastOverride["currentCorrectionRange"] as! [String: AnyObject]
                if let multiplier = lastOverride["multiplier"] as? Double {
                    currentOverride = multiplier
                    oText += String(format: "%.0f%%", (multiplier * 100))
                }
                else
                {
                    oText += String(format:"%.0f%%", 100)
                }
                oText += " ("
                let minValue = lastCorrection["minValue"] as! Double
                let maxValue = lastCorrection["maxValue"] as! Double
                oText += bgUnits.toDisplayUnits(String(minValue)) + "-" + bgUnits.toDisplayUnits(String(maxValue)) + ")"
                
                tableData[3].value =  oText
            }
        }
        
        infoTable.reloadData()
        
        
        // Process Override Data
        overrideData.removeAll()
        for i in 0..<jsonDeviceStatus.count {
            let deviceStatus = jsonDeviceStatus[i] as [String : AnyObject]?
            if let override = deviceStatus?["override"] as! [String : AnyObject]? {
                let formatter = ISO8601DateFormatter()
                formatter.formatOptions = [.withFullDate,
                                           .withTime,
                                           .withDashSeparatorInDate,
                                           .withColonSeparatorInTime]
                if let timestamp = formatter.date(from: (override["timestamp"] as! String))?.timeIntervalSince1970 {
                    if timestamp > dateTimeUtils.getTimeInterval24HoursAgo() {
                        if let isActive = override["active"] as? Bool {
                            if isActive {
                                if let multiplier = override["multiplier"] as? Double {
                                    let override = DataStructs.overrideGraphStruct(value: multiplier, date: timestamp, sgv: Int(UserDefaultsRepository.overrideDisplayLocation.value))
                                    overrideData.append(override)
                                }
                                
                            } else {
                                let multiplier = 1.0 as Double
                                let override = DataStructs.overrideGraphStruct(value: multiplier, date: timestamp, sgv: Int(UserDefaultsRepository.overrideDisplayLocation.value))
                                overrideData.append(override)
                            }
                        }
                    }
                    
                }
            }
        }
        overrideData.reverse()
        updateOverrideGraph()
        checkOverrideAlarms()
    }
    
    // NS Cage Web Call
    func webLoadNSCage() {
        if UserDefaultsRepository.debugLog.value { self.writeDebugLog(value: "Download: CAGE") }
        let urlUser = UserDefaultsRepository.url.value
        var urlString = urlUser + "/api/v1/treatments.json?find[eventType]=Site%20Change&count=1"
        if token != "" {
            urlString = urlUser + "/api/v1/treatments.json?token=" + token + "&find[eventType]=Site%20Change&count=1"
        }
        
        guard let urlData = URL(string: urlString) else {
            return
        }
        var request = URLRequest(url: urlData)
        request.cachePolicy = URLRequest.CachePolicy.reloadIgnoringLocalCacheData
        
        let task = URLSession.shared.dataTask(with: request) { data, response, error in
            guard error == nil else {
                return
            }
            guard let data = data else {
                return
            }
            
            let decoder = JSONDecoder()
            let entriesResponse = try? decoder.decode([cageData].self, from: data)
            if let entriesResponse = entriesResponse {
                DispatchQueue.main.async {
                    self.updateCage(data: entriesResponse)
                }
            } else {
                return
            }
        }
        task.resume()
    }
    
    // NS Cage Response Processor
    func updateCage(data: [cageData]) {
        self.clearLastInfoData(index: 7)
        if UserDefaultsRepository.debugLog.value { self.writeDebugLog(value: "Process: CAGE") }
        if data.count == 0 {
            return
        }
        
        let lastCageString = data[0].created_at
        
        let formatter = ISO8601DateFormatter()
        formatter.formatOptions = [.withFullDate,
                                   .withTime,
                                   .withDashSeparatorInDate,
                                   .withColonSeparatorInTime]
        UserDefaultsRepository.alertCageInsertTime.value = formatter.date(from: (lastCageString))?.timeIntervalSince1970 as! TimeInterval
        if let cageTime = formatter.date(from: (lastCageString))?.timeIntervalSince1970 {
            let now = NSDate().timeIntervalSince1970
            let secondsAgo = now - cageTime
            //let days = 24 * 60 * 60
            
            let formatter = DateComponentsFormatter()
            formatter.unitsStyle = .positional // Use the appropriate positioning for the current locale
            formatter.allowedUnits = [ .day, .hour ] // Units to display in the formatted string
            formatter.zeroFormattingBehavior = [ .pad ] // Pad with zeroes where appropriate for the locale
            
            let formattedDuration = formatter.string(from: secondsAgo)
            tableData[7].value = formattedDuration ?? ""
        }
        infoTable.reloadData()
    }
    
    // NS Sage Web Call
    func webLoadNSSage() {
        if UserDefaultsRepository.debugLog.value { self.writeDebugLog(value: "Download: SAGE") }
        
        let lastDateString = dateTimeUtils.nowMinus10DaysTimeInterval()
        let urlUser = UserDefaultsRepository.url.value
        var urlString = urlUser + "/api/v1/treatments.json?find[eventType]=Sensor%20Start&find[created_at][$gte]=" + lastDateString + "&count=1"
        if token != "" {
            urlString = urlUser + "/api/v1/treatments.json?token=" + token + "&find[eventType]=Sensor%20Start&find[created_at][$gte]=" + lastDateString + "&count=1"
        }
        
        guard let urlData = URL(string: urlString) else {
            return
        }
        var request = URLRequest(url: urlData)
        request.cachePolicy = URLRequest.CachePolicy.reloadIgnoringLocalCacheData
        
        let task = URLSession.shared.dataTask(with: request) { data, response, error in
            guard error == nil else {
                return
            }
            guard let data = data else {
                return
            }
            
            let decoder = JSONDecoder()
            let entriesResponse = try? decoder.decode([cageData].self, from: data)
            if let entriesResponse = entriesResponse {
                DispatchQueue.main.async {
                    self.updateSage(data: entriesResponse)
                }
            } else {
                return
            }
        }
        task.resume()
    }
    
    // NS Sage Response Processor
    func updateSage(data: [cageData]) {
        self.clearLastInfoData(index: 6)
        if UserDefaultsRepository.debugLog.value { self.writeDebugLog(value: "Process/Display: SAGE") }
        if data.count == 0 {
            return
        }
        
        var lastSageString = data[0].created_at
        
        let formatter = ISO8601DateFormatter()
        formatter.formatOptions = [.withFullDate,
                                   .withTime,
                                   .withDashSeparatorInDate,
                                   .withColonSeparatorInTime]
        UserDefaultsRepository.alertSageInsertTime.value = formatter.date(from: (lastSageString))?.timeIntervalSince1970 as! TimeInterval
        if let sageTime = formatter.date(from: (lastSageString as! String))?.timeIntervalSince1970 {
            let now = NSDate().timeIntervalSince1970
            let secondsAgo = now - sageTime
            let days = 24 * 60 * 60
            
            let formatter = DateComponentsFormatter()
            formatter.unitsStyle = .positional // Use the appropriate positioning for the current locale
            formatter.allowedUnits = [ .day, .hour] // Units to display in the formatted string
            formatter.zeroFormattingBehavior = [ .pad ] // Pad with zeroes where appropriate for the locale
            
            let formattedDuration = formatter.string(from: secondsAgo)
            tableData[6].value = formattedDuration ?? ""
        }
        infoTable.reloadData()
    }
    
    // NS Profile Web Call
    func webLoadNSProfile() {
        if UserDefaultsRepository.debugLog.value { self.writeDebugLog(value: "Download: profile") }
        let urlUser = UserDefaultsRepository.url.value
        var urlString = urlUser + "/api/v1/profile/current.json"
        if token != "" {
            urlString = urlUser + "/api/v1/profile/current.json?token=" + token
        }
        
        let escapedAddress = urlString.addingPercentEncoding(withAllowedCharacters:NSCharacterSet.urlQueryAllowed)
        guard let url = URL(string: escapedAddress!) else {
            return
        }
        
        var request = URLRequest(url: url)
        request.cachePolicy = URLRequest.CachePolicy.reloadIgnoringLocalCacheData
        let task = URLSession.shared.dataTask(with: request) { data, response, error in
            guard error == nil else {
                return
            }
            guard let data = data else {
                return
            }
            
            
            let json = try? JSONSerialization.jsonObject(with: data) as! Dictionary<String, Any>
            
            if let json = json {
                DispatchQueue.main.async {
                    self.updateProfile(jsonDeviceStatus: json)
                }
            } else {
                return
            }
        }
        task.resume()
    }
    
    // NS Profile Response Processor
    func updateProfile(jsonDeviceStatus: Dictionary<String, Any>) {
        if UserDefaultsRepository.debugLog.value { self.writeDebugLog(value: "Process: profile") }
        if jsonDeviceStatus.count == 0 {
            return
        }
        if jsonDeviceStatus[keyPath: "message"] != nil { return }
        let basal = try jsonDeviceStatus[keyPath: "store.Default.basal"] as! NSArray
        basalProfile.removeAll()
        for i in 0..<basal.count {
            let dict = basal[i] as! Dictionary<String, Any>
            do {
                let thisValue = try dict[keyPath: "value"] as! Double
                let thisTime = dict[keyPath: "time"] as! String
                let thisTimeAsSeconds = dict[keyPath: "timeAsSeconds"] as! Double
                let entry = basalProfileStruct(value: thisValue, time: thisTime, timeAsSeconds: thisTimeAsSeconds)
                basalProfile.append(entry)
            } catch {
               if UserDefaultsRepository.debugLog.value { self.writeDebugLog(value: "ERROR: profile wrapped in quotes") }
            }
        }
        
        
        // Don't process the basal or draw the graph until after the BG has been fully processeed and drawn
        if firstGraphLoad { return }
        
        // Make temporary array with all values of yesterday and today
        let yesterdayStart = dateTimeUtils.getTimeIntervalMidnightYesterday()
        let todayStart = dateTimeUtils.getTimeIntervalMidnightToday()
        
        var basal2Day: [DataStructs.basal2DayProfile] = []
        // Run twice to add in order yesterday then today.
        for p in 0..<basalProfile.count {
            let start = yesterdayStart + basalProfile[p].timeAsSeconds
            var end = yesterdayStart
            // set the endings 1 second before the next one starts
            if p < basalProfile.count - 1 {
                end = yesterdayStart + basalProfile[p + 1].timeAsSeconds - 1
            } else {
                // set the end 1 second before midnight
                end = yesterdayStart + 86399
            }
            let entry = DataStructs.basal2DayProfile(basalRate: basalProfile[p].value, startDate: start, endDate: end)
            basal2Day.append(entry)
        }
        for p in 0..<basalProfile.count {
            let start = todayStart + basalProfile[p].timeAsSeconds
            var end = todayStart
            // set the endings 1 second before the next one starts
            if p < basalProfile.count - 1 {
                end = todayStart + basalProfile[p + 1].timeAsSeconds - 1
            } else {
                // set the end 1 second before midnight
                end = todayStart + 86399
            }
            let entry = DataStructs.basal2DayProfile(basalRate: basalProfile[p].value, startDate: start, endDate: end)
            basal2Day.append(entry)
        }
        
        let now = dateTimeUtils.nowMinus24HoursTimeInterval()
        var firstPass = true
        basalScheduleData.removeAll()
        for i in 0..<basal2Day.count {
            var timeYesterday = dateTimeUtils.getTimeInterval24HoursAgo()
            
            
            // This processed everything after the first one.
            if firstPass == false
                && basal2Day[i].startDate <= dateTimeUtils.getNowTimeIntervalUTC() {
                let startDot = basalGraphStruct(basalRate: basal2Day[i].basalRate, date: basal2Day[i].startDate)
                basalScheduleData.append(startDot)
                var endDate = basal2Day[i].endDate
                
                // if it's the last one in the profile or date is greater than now, set it to the last BG dot
                if i == basal2Day.count - 1  || endDate > dateTimeUtils.getNowTimeIntervalUTC() {
                    endDate = Double(dateTimeUtils.getNowTimeIntervalUTC())
                }

                let endDot = basalGraphStruct(basalRate: basal2Day[i].basalRate, date: endDate)
                basalScheduleData.append(endDot)
            }
            
            // we need to manually set the first one
            // Check that this is the first one and there are no existing entries
            if firstPass == true {
                // check that the timestamp is > the current entry and < the next entry
                if timeYesterday >= basal2Day[i].startDate && timeYesterday < basal2Day[i].endDate {
                    // Set the start time to match the BG start
                    let startDot = basalGraphStruct(basalRate: basal2Day[i].basalRate, date: Double(dateTimeUtils.getTimeInterval24HoursAgo() + (60 * 5)))
                    basalScheduleData.append(startDot)
                    
                    // set the enddot where the next one will start
                    var endDate = basal2Day[i].endDate
                    let endDot = basalGraphStruct(basalRate: basal2Day[i].basalRate, date: endDate)
                    basalScheduleData.append(endDot)
                    firstPass = false
                }
            }
            

            
        }
        
        if UserDefaultsRepository.graphBasal.value {
            updateBasalScheduledGraph()
        }

    }
    
    // NS Temp Basal Web Call
    func WebLoadNSTempBasals() {
        if UserDefaultsRepository.debugLog.value { self.writeDebugLog(value: "Download: Basal") }
        if !UserDefaultsRepository.downloadBasal.value { return }
        
        let yesterdayString = dateTimeUtils.nowMinus24HoursTimeInterval()
        
        var urlString = UserDefaultsRepository.url.value + "/api/v1/treatments.json?find[eventType][$eq]=Temp%20Basal&find[created_at][$gte]=" + yesterdayString
        if token != "" {
            urlString = UserDefaultsRepository.url.value + "/api/v1/treatments.json?token=" + token + "&find[eventType][$eq]=Temp%20Basal&find[created_at][$gte]=" + yesterdayString
        }
        
        guard let urlData = URL(string: urlString) else {
            return
        }
        
        
        var request = URLRequest(url: urlData)
        request.cachePolicy = URLRequest.CachePolicy.reloadIgnoringLocalCacheData
        let task = URLSession.shared.dataTask(with: request) { data, response, error in
            
            guard error == nil else {
                return
            }
            guard let data = data else {
                return
            }
            
            let json = try? (JSONSerialization.jsonObject(with: data) as? [[String:AnyObject]])
            if let json = json {
                DispatchQueue.main.async {
                    self.updateBasals(entries: json)
                }
            } else {
                return
            }
        }
        task.resume()
    }
    
    // NS Temp Basal Response Processor
    func updateBasals(entries: [[String:AnyObject]]) {
        self.clearLastInfoData(index: 2)
        if UserDefaultsRepository.debugLog.value { self.writeDebugLog(value: "Process: Basal") }
        // due to temp basal durations, we're going to destroy the array and load everything each cycle for the time being.
        basalData.removeAll()
        
        var lastEndDot = 0.0
        
        var tempArray = entries
        tempArray.reverse()
        for i in 0..<tempArray.count {
            let currentEntry = tempArray[i] as [String : AnyObject]?
            var basalDate: String
            if currentEntry?["timestamp"] != nil {
                basalDate = currentEntry?["timestamp"] as! String
            } else if currentEntry?["created_at"] != nil {
                basalDate = currentEntry?["created_at"] as! String
            } else {
                return
            }
            let strippedZone = String(basalDate.dropLast())
            let dateFormatter = DateFormatter()
            dateFormatter.dateFormat = "yyyy-MM-dd'T'HH:mm:ss"
            dateFormatter.locale = Locale(identifier: "en_US")
            dateFormatter.timeZone = TimeZone(abbreviation: "UTC")
            let dateString = dateFormatter.date(from: strippedZone)
            let dateTimeStamp = dateString!.timeIntervalSince1970
            let basalRate = currentEntry?["absolute"] as! Double
            let midnightTime = dateTimeUtils.getTimeIntervalMidnightToday()
            // Setting end dots
            var duration = 0.0
            do {
                duration = try currentEntry?["duration"] as! Double
            } catch {
                print("No Duration Found")
            }
            
            // This adds scheduled basal wherever there is a break between temps. can't check the prior ending on the first item. it is 24 hours old, so it isn't important for display anyway
            if i > 0 {
                let priorEntry = tempArray[i - 1] as [String : AnyObject]?
                let priorBasalDate = priorEntry?["timestamp"] as! String
                let priorStrippedZone = String(priorBasalDate.dropLast())
                let priorDateFormatter = DateFormatter()
                priorDateFormatter.dateFormat = "yyyy-MM-dd'T'HH:mm:ss"
                priorDateFormatter.locale = Locale(identifier: "en_US")
                priorDateFormatter.timeZone = TimeZone(abbreviation: "UTC")
                let priorDateString = dateFormatter.date(from: priorStrippedZone)
                let priorDateTimeStamp = priorDateString!.timeIntervalSince1970
                let priorDuration = priorEntry?["duration"] as! Double
                // if difference between time stamps is greater than the duration of the last entry, there is a gap. Give a 15 second leeway on the timestamp
                if Double( dateTimeStamp - priorDateTimeStamp ) > Double( (priorDuration * 60) + 15 ) {
                    
                    var scheduled = 0.0
                    // cycle through basal profiles.
                    // TODO figure out how to deal with profile changes that happen mid-gap
                    for b in 0..<self.basalProfile.count {
                        let scheduleTimeYesterday = self.basalProfile[b].timeAsSeconds + dateTimeUtils.getTimeIntervalMidnightYesterday()
                        let scheduleTimeToday = self.basalProfile[b].timeAsSeconds + dateTimeUtils.getTimeIntervalMidnightToday()
                        // check the prior temp ending to the profile seconds from midnight
                        if (priorDateTimeStamp + (priorDuration * 60)) >= scheduleTimeYesterday {
                            scheduled = basalProfile[b].value
                        }
                        if (priorDateTimeStamp + (priorDuration * 60)) >= scheduleTimeToday {
                            scheduled = basalProfile[b].value
                        }
                        
                        // This will iterate through from midnight on and set it for the highest matching one.
                    }
                    // Make the starting dot at the last ending dot
                    let startDot = basalGraphStruct(basalRate: scheduled, date: Double(priorDateTimeStamp + (priorDuration * 60)))
                    basalData.append(startDot)
                    
                    //if UserDefaultsRepository.debugLog.value { self.writeDebugLog(value: "Basal: Scheduled " + String(scheduled) + " " + String(dateTimeStamp)) }
                    
                    // Make the ending dot at the new starting dot
                    let endDot = basalGraphStruct(basalRate: scheduled, date: Double(dateTimeStamp))
                    basalData.append(endDot)

                }
            }
            
            // Make the starting dot
            let startDot = basalGraphStruct(basalRate: basalRate, date: Double(dateTimeStamp))
            basalData.append(startDot)
            
            // Make the ending dot
            // If it's the last one and has no duration, extend it for 30 minutes past the start. Otherwise set ending at duration
            // duration is already set to 0 if there is no duration set on it.
            //if i == tempArray.count - 1 && dateTimeStamp + duration <= dateTimeUtils.getNowTimeIntervalUTC() {
            if i == tempArray.count - 1 && duration == 0.0 {
                lastEndDot = dateTimeStamp + (30 * 60)
                latestBasal = String(format:"%.2f", basalRate)
            } else {
                lastEndDot = dateTimeStamp + (duration * 60)
                latestBasal = String(format:"%.2f", basalRate)
            }
            
            // Double check for overlaps of incorrectly ended TBRs and sent it to end when the next one starts if it finds a discrepancy
            if i < tempArray.count - 1 {
                let nextEntry = tempArray[i + 1] as [String : AnyObject]?
                let nextBasalDate = nextEntry?["timestamp"] as! String
                let nextStrippedZone = String(nextBasalDate.dropLast())
                let nextDateFormatter = DateFormatter()
                nextDateFormatter.dateFormat = "yyyy-MM-dd'T'HH:mm:ss"
                nextDateFormatter.locale = Locale(identifier: "en_US")
                nextDateFormatter.timeZone = TimeZone(abbreviation: "UTC")
                let nextDateString = dateFormatter.date(from: nextStrippedZone)
                let nextDateTimeStamp = nextDateString!.timeIntervalSince1970
                if nextDateTimeStamp < (dateTimeStamp + (duration * 60)) {
                    lastEndDot = nextDateTimeStamp
                }
            }
            
            let endDot = basalGraphStruct(basalRate: basalRate, date: Double(lastEndDot))
            basalData.append(endDot)
            
            
        }
        
        // If last  basal was prior to right now, we need to create one last scheduled entry
        if lastEndDot <= dateTimeUtils.getNowTimeIntervalUTC() {
            var scheduled = 0.0
            // cycle through basal profiles.
            // TODO figure out how to deal with profile changes that happen mid-gap
            for b in 0..<self.basalProfile.count {
                let scheduleTimeYesterday = self.basalProfile[b].timeAsSeconds + dateTimeUtils.getTimeIntervalMidnightYesterday()
                let scheduleTimeToday = self.basalProfile[b].timeAsSeconds + dateTimeUtils.getTimeIntervalMidnightToday()
                // check the prior temp ending to the profile seconds from midnight
                print("yesterday " + String(scheduleTimeYesterday))
                print("today " + String(scheduleTimeToday))
                if lastEndDot >= scheduleTimeToday {
                    scheduled = basalProfile[b].value
                }
            }
            
            latestBasal = String(format:"%.2f", scheduled)
            // Make the starting dot at the last ending dot
            let startDot = basalGraphStruct(basalRate: scheduled, date: Double(lastEndDot))
            basalData.append(startDot)
            
            // Make the ending dot 10 minutes after now
            let endDot = basalGraphStruct(basalRate: scheduled, date: Double(Date().timeIntervalSince1970 + (60 * 10)))
            basalData.append(endDot)
            
        }
        tableData[2].value = latestBasal
        infoTable.reloadData()
        if UserDefaultsRepository.graphBasal.value {
            updateBasalGraph()
        }
        infoTable.reloadData()
    }
    
    // NS Bolus Web Call
    func webLoadNSBoluses(){
        if UserDefaultsRepository.debugLog.value { self.writeDebugLog(value: "Download: Bolus") }
        if !UserDefaultsRepository.downloadBolus.value { return }
        let yesterdayString = dateTimeUtils.nowMinus24HoursTimeInterval()
        let urlUser = UserDefaultsRepository.url.value
        var searchString = "find[eventType]=Correction%20Bolus&find[created_at][$gte]=" + yesterdayString
        var urlDataPath: String = urlUser + "/api/v1/treatments.json?"
        if token == "" {
            urlDataPath = urlDataPath + searchString
        }
        else
        {
            urlDataPath = urlDataPath + "token=" + token + "&" + searchString
        }
        guard let urlData = URL(string: urlDataPath) else {
            return
        }
        var request = URLRequest(url: urlData)
        request.cachePolicy = URLRequest.CachePolicy.reloadIgnoringLocalCacheData
        let task = URLSession.shared.dataTask(with: request) { data, response, error in
            
            guard error == nil else {
                return
            }
            guard let data = data else {
                return
            }
            
            let json = try? (JSONSerialization.jsonObject(with: data) as? [[String:AnyObject]])
            if let json = json {
                DispatchQueue.main.async {
                    self.processNSBolus(entries: json)
                }
            } else {
                return
            }
        }
        task.resume()
    }
    
    // NS Meal Bolus Response Processor
    func processNSBolus(entries: [[String:AnyObject]]) {
        if UserDefaultsRepository.debugLog.value { self.writeDebugLog(value: "Process: Bolus") }
        // because it's a small array, we're going to destroy and reload every time.
        bolusData.removeAll()
        var lastFoundIndex = 0
        for i in 0..<entries.count {
            let currentEntry = entries[entries.count - 1 - i] as [String : AnyObject]?
            var bolusDate: String
            if currentEntry?["timestamp"] != nil {
                bolusDate = currentEntry?["timestamp"] as! String
            } else if currentEntry?["created_at"] != nil {
                bolusDate = currentEntry?["created_at"] as! String
            } else {
                return
            }
            
            // fix to remove millisecond (after period in timestamp) for FreeAPS users
            var strippedZone = String(bolusDate.dropLast())
            strippedZone = strippedZone.components(separatedBy: ".")[0]
            let dateFormatter = DateFormatter()
            dateFormatter.dateFormat = "yyyy-MM-dd'T'HH:mm:ss"
            dateFormatter.locale = Locale(identifier: "en_US")
            dateFormatter.timeZone = TimeZone(abbreviation: "UTC")
            let dateString = dateFormatter.date(from: strippedZone)
            let dateTimeStamp = dateString!.timeIntervalSince1970
            do {
                let bolus = try currentEntry?["insulin"] as! Double
                let sgv = findNearestBGbyTime(needle: dateTimeStamp, haystack: bgData, startingIndex: lastFoundIndex)
                lastFoundIndex = sgv.foundIndex
                
                if dateTimeStamp < (dateTimeUtils.getNowTimeIntervalUTC() + (60 * 60)) {
                    // Make the dot
                    let dot = bolusCarbGraphStruct(value: bolus, date: Double(dateTimeStamp), sgv: Int(sgv.sgv))
                    bolusData.append(dot)
                }
            } catch {
                if UserDefaultsRepository.debugLog.value { self.writeDebugLog(value: "ERROR: Null Bolus") }
            }
            
           
            
        }
        
        if UserDefaultsRepository.graphBolus.value {
            updateBolusGraph()
        }
        
    }
    
    
    // NS Carb Web Call
    func webLoadNSCarbs(){
        if UserDefaultsRepository.debugLog.value { self.writeDebugLog(value: "Download: Carbs") }
        if !UserDefaultsRepository.downloadCarbs.value { return }
        let yesterdayString = dateTimeUtils.nowMinus24HoursTimeInterval()
        let urlUser = UserDefaultsRepository.url.value
        var searchString = "find[eventType]=Meal%20Bolus&find[created_at][$gte]=" + yesterdayString
        var urlDataPath: String = urlUser + "/api/v1/treatments.json?"
        if token == "" {
            urlDataPath = urlDataPath + searchString
        }
        else
        {
            urlDataPath = urlDataPath + "token=" + token + "&" + searchString
        }
        guard let urlData = URL(string: urlDataPath) else {
            return
        }
        var request = URLRequest(url: urlData)
        request.cachePolicy = URLRequest.CachePolicy.reloadIgnoringLocalCacheData
        let task = URLSession.shared.dataTask(with: request) { data, response, error in
            
            guard error == nil else {
                return
            }
            guard let data = data else {
                return
            }
            
            let json = try? (JSONSerialization.jsonObject(with: data) as? [[String:AnyObject]])
            if let json = json {
                DispatchQueue.main.async {
                    self.processNSCarbs(entries: json)
                }
            } else {
                return
            }
        }
        task.resume()
    }
    
    // NS Carb Bolus Response Processor
    func processNSCarbs(entries: [[String:AnyObject]]) {
        if UserDefaultsRepository.debugLog.value { self.writeDebugLog(value: "Process: Carbs") }
        // because it's a small array, we're going to destroy and reload every time.
        carbData.removeAll()
        var lastFoundIndex = 0
        for i in 0..<entries.count {
            let currentEntry = entries[entries.count - 1 - i] as [String : AnyObject]?
            var carbDate: String
            if currentEntry?["timestamp"] != nil {
                carbDate = currentEntry?["timestamp"] as! String
            } else if currentEntry?["created_at"] != nil {
                carbDate = currentEntry?["created_at"] as! String
            } else {
                return
            }
            // Fix for FreeAPS milliseconds in timestamp
            var strippedZone = String(carbDate.dropLast())
            strippedZone = strippedZone.components(separatedBy: ".")[0]
            
            let dateFormatter = DateFormatter()
            dateFormatter.dateFormat = "yyyy-MM-dd'T'HH:mm:ss"
            dateFormatter.locale = Locale(identifier: "en_US")
            dateFormatter.timeZone = TimeZone(abbreviation: "UTC")
            let dateString = dateFormatter.date(from: strippedZone)
            let dateTimeStamp = dateString!.timeIntervalSince1970
            
            guard let carbs = currentEntry?["carbs"] as? Double else {
                if UserDefaultsRepository.debugLog.value { self.writeDebugLog(value: "ERROR: Null Carb entry")}
                break
            }
            let sgv = findNearestBGbyTime(needle: dateTimeStamp, haystack: bgData, startingIndex: lastFoundIndex)
            lastFoundIndex = sgv.foundIndex
            
            if dateTimeStamp < (dateTimeUtils.getNowTimeIntervalUTC() + (60 * 60)) {
                // Make the dot
                let dot = bolusCarbGraphStruct(value: Double(carbs), date: Double(dateTimeStamp), sgv: Int(sgv.sgv))
                carbData.append(dot)
            }
            
            
            
        }
        
        if UserDefaultsRepository.graphCarbs.value {
            updateCarbGraph()
        }
        
        
    }
}<|MERGE_RESOLUTION|>--- conflicted
+++ resolved
@@ -414,10 +414,7 @@
                         if UserDefaultsRepository.debugLog.value { self.writeDebugLog(value: "Loop: Was Enacted") }
                         wasEnacted = true
                         if let lastTempBasal = enacted["rate"] as? Double {
-<<<<<<< HEAD
-                            //tableData[2].value = String(format:"%.1f", lastTempBasal)
-=======
->>>>>>> c40ab037
+
                         }
                     }
                     if let iobdata = lastLoopRecord["iob"] as? [String:AnyObject] {
