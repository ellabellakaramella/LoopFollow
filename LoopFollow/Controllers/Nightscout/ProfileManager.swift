--- conflicted
+++ resolved
@@ -57,22 +57,13 @@
         self.defaultProfile = ""
     }
 
-<<<<<<< HEAD
     // MARK: - Methods
     func loadProfile(from profileData: NSProfile) {
-        guard let store = profileData.store["default"] ?? profileData.store["Default"] else {
-            return
-        }
-        self.units = profileData.units.lowercased() == "mg/dl" ? .milligramsPerDeciliter : .millimolesPerLiter
-        self.timezone = store.timezone
-=======
-    mutating func loadProfile(from profileData: NSProfile) {
         guard let store = profileData.store[profileData.defaultProfile] else {
             return
         }
 
         self.units = store.units.lowercased() == "mg/dl" ? .milligramsPerDeciliter : .millimolesPerLiter
->>>>>>> d26cd8f6
         self.defaultProfile = profileData.defaultProfile
 
         self.timezone = getTimeZone(from: store.timezone)
@@ -160,9 +151,6 @@
         return lastValue
     }
 
-<<<<<<< HEAD
-    func clear() {
-=======
     private func getTimeZone(from identifier: String) -> TimeZone {
         if let timeZone = TimeZone(identifier: identifier) {
             return timeZone
@@ -191,7 +179,6 @@
     }
 
     mutating func clear() {
->>>>>>> d26cd8f6
         self.isfSchedule = []
         self.basalSchedule = []
         self.carbRatioSchedule = []
@@ -199,11 +186,7 @@
         self.targetHighSchedule = []
         self.overrides = []
         self.units = .millimolesPerLiter
-<<<<<<< HEAD
-        self.timezone = "UTC"
-=======
         self.timezone = TimeZone.current
->>>>>>> d26cd8f6
         self.defaultProfile = ""
     }
 }