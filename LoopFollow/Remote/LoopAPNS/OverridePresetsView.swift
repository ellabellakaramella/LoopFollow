// LoopFollow
// OverridePresetsView.swift

import SwiftUI

struct OverridePresetsView: View {
    @StateObject private var viewModel = OverridePresetsViewModel()
    @Environment(\.presentationMode) var presentationMode
    @ObservedObject var overrideNote = Observable.shared.override

    var body: some View {
        NavigationView {
            VStack {
                List {
                    // Current Active Override Section
                    if let activeNote = overrideNote.value {
                        Section(header: Text("Active Override")) {
                            HStack {
                                Image(systemName: "checkmark.circle.fill")
                                    .foregroundColor(.green)
                                    .font(.title2)

                                VStack(alignment: .leading, spacing: 4) {
                                    Text("Active Override")
                                        .font(.headline)
                                        .foregroundColor(.primary)

                                    Text(activeNote)
                                        .font(.subheadline)
                                        .foregroundColor(.secondary)
                                }

                                Spacer()
                            }
                            .padding(.vertical, 4)

                            Button(action: {
                                viewModel.alertType = .confirmCancellation
                                viewModel.showAlert = true
                            }) {
                                HStack {
                                    Image(systemName: "xmark.circle")
                                        .foregroundColor(.red)
                                    Text("Cancel Active Override")
                                        .foregroundColor(.red)
                                }
                            }
                        }
                    }

                    Section(header: Text("Available Overrides")) {
                        if viewModel.isLoading {
                            HStack {
                                ProgressView()
                                    .scaleEffect(0.8)
                                Text("Loading override presets...")
                                    .foregroundColor(.secondary)
                            }
                        } else if viewModel.overridePresets.isEmpty {
                            Text("No override presets found. Configure presets in your Loop app.")
                                .foregroundColor(.secondary)
                                .italic()
                        } else {
                            ForEach(viewModel.overridePresets, id: \.name) { preset in
                                OverridePresetRow(
                                    preset: preset,
                                    isActivating: viewModel.isActivating && viewModel.selectedPreset?.name == preset.name,
                                    onActivate: {
                                        viewModel.selectedPreset = preset
                                        viewModel.showOverrideModal = true
                                    }
                                )
                            }
                        }
                    }
                }

                if viewModel.isActivating {
                    ProgressView("Please wait...")
                        .padding()
                }
            }
            .navigationBarTitle("Remote Overrides", displayMode: .inline)
            .onAppear {
                Task {
                    await viewModel.loadOverridePresets()
                }
            }
            .sheet(isPresented: $viewModel.showOverrideModal) {
                if let preset = viewModel.selectedPreset {
                    OverrideActivationModal(
                        preset: preset,
                        onActivate: { duration in
                            viewModel.showOverrideModal = false
                            Task {
                                await viewModel.activateOverride(preset: preset, duration: duration)
                            }
                        },
                        onCancel: {
                            viewModel.showOverrideModal = false
                        }
                    )
                }
            }
            .alert(isPresented: $viewModel.showAlert) {
                switch viewModel.alertType {
                case .confirmCancellation:
                    return Alert(
                        title: Text("Cancel Override"),
                        message: Text("Are you sure you want to cancel the active override?"),
                        primaryButton: .default(Text("Confirm"), action: {
                            Task {
                                await viewModel.cancelOverride()
                            }
                        }),
                        secondaryButton: .cancel()
                    )
                case .statusSuccess:
                    return Alert(
                        title: Text("Success"),
                        message: Text(viewModel.statusMessage ?? ""),
                        dismissButton: .default(Text("OK"), action: {
                            presentationMode.wrappedValue.dismiss()
                        })
                    )
                case .statusFailure:
                    return Alert(
                        title: Text("Error"),
                        message: Text(viewModel.statusMessage ?? "An error occurred."),
                        dismissButton: .default(Text("OK"))
                    )
                case .none:
                    return Alert(title: Text("Unknown Alert"))
                }
            }
        }
    }
}

struct OverridePresetRow: View {
    let preset: OverridePreset
    let isActivating: Bool
    let onActivate: () -> Void

    var body: some View {
        Button(action: onActivate) {
            HStack {
                if let symbol = preset.symbol {
                    Text(symbol)
                        .font(.title2)
                }

                VStack(alignment: .leading, spacing: 4) {
                    Text(preset.name)
                        .font(.headline)
                        .foregroundColor(.primary)

                    HStack(spacing: 8) {
                        if let targetRange = preset.targetRange {
                            Text("Target: \(Localizer.formatLocalDouble(targetRange.lowerBound))-\(Localizer.formatLocalDouble(targetRange.upperBound))")
                                .font(.caption)
                                .foregroundColor(.secondary)
                        }

                        if let insulinNeedsScaleFactor = preset.insulinNeedsScaleFactor {
                            Text("Insulin: \(Int(insulinNeedsScaleFactor * 100))%")
                                .font(.caption)
                                .foregroundColor(.secondary)
                        }

                        Text("Duration: \(preset.durationDescription)")
                            .font(.caption)
                            .foregroundColor(.secondary)
                    }
                }

                Spacer()

                if isActivating {
                    ProgressView()
                        .scaleEffect(0.8)
                        .foregroundColor(.blue)
                } else {
                    Image(systemName: "chevron.right")
                        .foregroundColor(.secondary)
                        .font(.caption)
                }
            }
            .padding(.vertical, 4)
        }
        .buttonStyle(PlainButtonStyle())
        .disabled(isActivating)
    }
}

struct OverrideActivationModal: View {
    let preset: OverridePreset
    let onActivate: (TimeInterval?) -> Void
    let onCancel: () -> Void

    @State private var enableIndefinitely: Bool
    @State private var durationHours: Double = 1.0

    init(preset: OverridePreset, onActivate: @escaping (TimeInterval?) -> Void, onCancel: @escaping () -> Void) {
        self.preset = preset
        self.onActivate = onActivate
        self.onCancel = onCancel

        // Initialize state based on preset duration
        if preset.duration == 0 {
            // Indefinite override - allow user to choose
            _enableIndefinitely = State(initialValue: true)
        } else {
            // Override with predefined duration - use preset duration
            _enableIndefinitely = State(initialValue: false)
            _durationHours = State(initialValue: preset.duration / 3600)
        }
    }

    var body: some View {
        NavigationView {
            VStack(spacing: 20) {
                // Preset Info
                VStack(spacing: 12) {
                    if let symbol = preset.symbol {
                        Text(symbol)
                            .font(.largeTitle)
                    }

                    Text(preset.name)
                        .font(.title2)
                        .fontWeight(.semibold)
                        .multilineTextAlignment(.center)

                    if let targetRange = preset.targetRange {
                        Text("Target: \(Localizer.formatLocalDouble(targetRange.lowerBound))-\(Localizer.formatLocalDouble(targetRange.upperBound))")
                            .font(.subheadline)
                            .foregroundColor(.secondary)
                    }

                    if let insulinNeedsScaleFactor = preset.insulinNeedsScaleFactor {
                        Text("Insulin: \(Int(insulinNeedsScaleFactor * 100))%")
                            .font(.subheadline)
                            .foregroundColor(.secondary)
                    }

                    // Only show duration for overrides with predefined duration
                    if preset.duration != 0 {
                        Text("Duration: \(preset.durationDescription)")
                            .font(.subheadline)
                            .foregroundColor(.secondary)
                    }
                }
                .padding(.top)

                Spacer()

                // Duration Settings (only show for overrides without predefined duration)
                if preset.duration == 0 {
                    VStack(spacing: 16) {
                        // Duration Input (only show when not indefinite)
                        if !enableIndefinitely {
                            VStack(spacing: 8) {
                                HStack {
                                    Text("Duration")
                                        .font(.headline)
                                    Spacer()
                                    Text(formatDuration(durationHours))
                                        .font(.headline)
                                        .foregroundColor(.blue)
                                }

                                Slider(value: $durationHours, in: 0.25 ... 24.0, step: 0.25)
                                    .accentColor(.blue)
                                HStack {
                                    Text("15m")
                                        .font(.caption)
                                        .foregroundColor(.secondary)
                                        .frame(width: 80, alignment: .leading)
                                    Spacer()
                                    Text("24h")
                                        .font(.caption)
                                        .foregroundColor(.secondary)
                                        .frame(width: 80, alignment: .trailing)
                                }
                            }
                            .padding(.horizontal)
                        }

                        // Indefinitely Toggle
                        HStack {
                            Toggle("Enable indefinitely", isOn: $enableIndefinitely)
                            Spacer()
                        }
                        .padding(.horizontal)
                    }
                }

                // Action Buttons
                VStack(spacing: 12) {
                    Button(action: {
                        let duration: TimeInterval?
                        if preset.duration == 0 {
                            // For indefinite overrides, use user selection
                            duration = enableIndefinitely ? nil : (durationHours * 3600)
                        } else {
                            // For overrides with predefined duration, use preset duration
                            duration = preset.duration
                        }
                        onActivate(duration)
                    }) {
                        Text("Activate Override")
                            .font(.headline)
                            .foregroundColor(.white)
                            .frame(maxWidth: .infinity)
                            .padding()
                            .background(Color.blue)
                            .cornerRadius(10)
                    }

                    Button(action: onCancel) {
                        Text("Cancel")
                            .font(.headline)
                            .foregroundColor(.secondary)
                            .frame(maxWidth: .infinity)
                            .padding()
                            .background(Color.gray.opacity(0.2))
                            .cornerRadius(10)
                    }
                }
                .padding(.horizontal)
                .padding(.bottom)
            }
            .navigationBarTitle("Activate Override", displayMode: .inline)
            .navigationBarTitleDisplayMode(.inline)
            .toolbar {
                ToolbarItem(placement: .navigationBarTrailing) {
                    Button("Cancel") {
                        onCancel()
                    }
                }
            }
        }
    }

    // Helper function to format duration in hours and minutes
    private func formatDuration(_ hours: Double) -> String {
        let totalMinutes = Int(hours * 60)
        let hours = totalMinutes / 60
        let minutes = totalMinutes % 60

        if hours > 0 && minutes > 0 {
            return "\(hours)h \(minutes)m"
        } else if hours > 0 {
            return "\(hours)h"
        } else {
            return "\(minutes)m"
        }
    }
}

class OverridePresetsViewModel: ObservableObject {
    @Published var overridePresets: [OverridePreset] = []
    @Published var isLoading = false
    @Published var isActivating = false
    @Published var showAlert = false
    @Published var alertType: AlertType? = nil
    @Published var statusMessage: String? = nil
    @Published var selectedPreset: OverridePreset? = nil
    @Published var showOverrideModal = false

    enum AlertType {
        case confirmCancellation
        case statusSuccess
        case statusFailure
    }

    func loadOverridePresets() async {
        await MainActor.run {
            isLoading = true
        }

        do {
            let presets = try await fetchOverridePresetsFromStorage()
            await MainActor.run {
                self.overridePresets = presets
                self.isLoading = false
            }
        } catch {
            await MainActor.run {
                self.statusMessage = "Failed to load override presets: \(error.localizedDescription)"
                self.alertType = .statusFailure
                self.showAlert = true
                self.isLoading = false
            }
        }
    }

<<<<<<< HEAD
    func activateOverride(preset: OverridePreset) {
        isActivating = true

        sendOverrideNotification(preset: preset) { success, errorMessage in
            DispatchQueue.main.async {
=======
    func activateOverride(preset: OverridePreset, duration: TimeInterval?) async {
        await MainActor.run {
            isActivating = true
        }

        do {
            try await sendOverrideNotification(preset: preset, duration: duration)
            await MainActor.run {
>>>>>>> dd2b8483
                self.isActivating = false
                if success {
                    self.statusMessage = "\(preset.name) override activated successfully."
                    self.alertType = .statusSuccess
                } else {
                    self.statusMessage = errorMessage ?? "Failed to activate override."
                    self.alertType = .statusFailure
                }
                self.showAlert = true
            }
        }
    }

    func cancelOverride() {
        isActivating = true

        sendCancelOverrideNotification { success, errorMessage in
            DispatchQueue.main.async {
                self.isActivating = false
                if success {
                    self.statusMessage = "Active override cancelled successfully."
                    self.alertType = .statusSuccess
                } else {
                    self.statusMessage = errorMessage ?? "Failed to cancel override."
                    self.alertType = .statusFailure
                }
                self.showAlert = true
            }
        }
    }

    private func fetchOverridePresetsFromStorage() async throws -> [OverridePreset] {
        let loopOverrides = ProfileManager.shared.loopOverrides

        return loopOverrides.map { override in
            let targetRange: ClosedRange<Double>?
            if override.targetRange.count >= 2 {
                let lowValue = override.targetRange[0].doubleValue(for: ProfileManager.shared.units)
                let highValue = override.targetRange[1].doubleValue(for: ProfileManager.shared.units)
                targetRange = lowValue ... highValue
            } else {
                targetRange = nil
            }

            return OverridePreset(
                name: override.name,
                symbol: override.symbol.isEmpty ? nil : override.symbol,
                targetRange: targetRange,
                insulinNeedsScaleFactor: override.insulinNeedsScaleFactor,
                duration: TimeInterval(override.duration ?? 0)
            )
        }
    }

<<<<<<< HEAD
    private func sendOverrideNotification(preset: OverridePreset, completion: @escaping (Bool, String?) -> Void) {
=======
    private func sendOverrideNotification(preset: OverridePreset, duration: TimeInterval?) async throws {
>>>>>>> dd2b8483
        let apnsService = LoopAPNSService()
        apnsService.sendOverrideNotification(
            presetName: preset.name,
<<<<<<< HEAD
            duration: preset.duration,
            completion: completion
=======
            duration: duration
>>>>>>> dd2b8483
        )
    }

    private func sendCancelOverrideNotification(completion: @escaping (Bool, String?) -> Void) {
        let apnsService = LoopAPNSService()
        apnsService.sendCancelOverrideNotification(completion: completion)
    }
}

// MARK: - Data Models

struct OverridePreset {
    let name: String
    let symbol: String?
    let targetRange: ClosedRange<Double>?
    let insulinNeedsScaleFactor: Double?
    let duration: TimeInterval

    var durationDescription: String {
        if duration == 0 {
            return "Indefinite"
        } else {
            let hours = Int(duration) / 3600
            let minutes = Int(duration) % 3600 / 60
            if hours > 0 {
                return "\(hours)h \(minutes)m"
            } else {
                return "\(minutes)m"
            }
        }
    }
}

enum OverrideError: LocalizedError {
    case nightscoutNotConfigured
    case invalidResponse
    case serverError(Int)

    var errorDescription: String? {
        switch self {
        case .nightscoutNotConfigured:
            return "Nightscout URL and token not configured in settings"
        case .invalidResponse:
            return "Invalid response from server"
        case let .serverError(code):
            return "Server error: \(code)"
        }
    }
}<|MERGE_RESOLUTION|>--- conflicted
+++ resolved
@@ -396,22 +396,11 @@
         }
     }
 
-<<<<<<< HEAD
-    func activateOverride(preset: OverridePreset) {
+    func activateOverride(preset: OverridePreset, duration: TimeInterval?) {
         isActivating = true
 
-        sendOverrideNotification(preset: preset) { success, errorMessage in
+        sendOverrideNotification(preset: preset, duration: duration) { success, errorMessage in
             DispatchQueue.main.async {
-=======
-    func activateOverride(preset: OverridePreset, duration: TimeInterval?) async {
-        await MainActor.run {
-            isActivating = true
-        }
-
-        do {
-            try await sendOverrideNotification(preset: preset, duration: duration)
-            await MainActor.run {
->>>>>>> dd2b8483
                 self.isActivating = false
                 if success {
                     self.statusMessage = "\(preset.name) override activated successfully."
@@ -440,6 +429,13 @@
                 }
                 self.showAlert = true
             }
+        } catch {
+            await MainActor.run {
+                self.statusMessage = "Failed to cancel override: \(error.localizedDescription)"
+                self.alertType = .statusFailure
+                self.showAlert = true
+                self.isActivating = false
+            }
         }
     }
 
@@ -466,20 +462,12 @@
         }
     }
 
-<<<<<<< HEAD
-    private func sendOverrideNotification(preset: OverridePreset, completion: @escaping (Bool, String?) -> Void) {
-=======
-    private func sendOverrideNotification(preset: OverridePreset, duration: TimeInterval?) async throws {
->>>>>>> dd2b8483
+    private func sendOverrideNotification(preset: OverridePreset, duration: TimeInterval?, completion: @escaping (Bool, String?) -> Void) {
         let apnsService = LoopAPNSService()
         apnsService.sendOverrideNotification(
             presetName: preset.name,
-<<<<<<< HEAD
-            duration: preset.duration,
+            duration: duration,
             completion: completion
-=======
-            duration: duration
->>>>>>> dd2b8483
         )
     }
 
