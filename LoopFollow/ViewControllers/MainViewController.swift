//
//  FirstViewController.swift
//  LoopFollow
//
//  Created by Jon Fawcett on 6/1/20.
//  Copyright © 2020 Jon Fawcett. All rights reserved.
//

import UIKit
import Charts
import EventKit
import ShareClient

let DefaultInfoNames = [
   "IOB",
   "COB",
   "Basal",
   "Override",
   "Battery",
   "Pump",
   "SAGE",
   "CAGE",
   "Rec. Bolus"
]
let InfoNames = "infoNames"
let InfoSort = "infoSort"
let InfoVisible = "infoVisible"

class MainViewController: UIViewController, UITableViewDataSource, ChartViewDelegate, UNUserNotificationCenterDelegate {
    
    @IBOutlet weak var BGText: UILabel!
    @IBOutlet weak var DeltaText: UILabel!
    @IBOutlet weak var DirectionText: UILabel!
    @IBOutlet weak var BGChart: LineChartView!
    @IBOutlet weak var BGChartFull: LineChartView!
    @IBOutlet weak var MinAgoText: UILabel!
    @IBOutlet weak var infoTable: UITableView!
    @IBOutlet weak var Console: UITableViewCell!
    @IBOutlet weak var DragBar: UIImageView!
    @IBOutlet weak var PredictionLabel: UILabel!
    @IBOutlet weak var LoopStatusLabel: UILabel!
    @IBOutlet weak var statsPieChart: PieChartView!
    @IBOutlet weak var statsLowPercent: UILabel!
    @IBOutlet weak var statsInRangePercent: UILabel!
    @IBOutlet weak var statsHighPercent: UILabel!
    @IBOutlet weak var statsAvgBG: UILabel!
    @IBOutlet weak var statsEstA1C: UILabel!
    @IBOutlet weak var statsStdDev: UILabel!
<<<<<<< HEAD
        
    // Data Table class
    class infoData {
        public var name: String
        public var value: String
        init(name: String, value: String) {
            self.name = name
            self.value = value
        }
=======
    @IBOutlet weak var serverText: UILabel!
    
    
    // Data Table Struct
    struct infoData {
        var name: String
        var value: String
>>>>>>> c40ab037
    }

    // Variables for BG Charts
    public var numPoints: Int = 13
    public var linePlotData: [Double] = []
    public var linePlotDataTime: [Double] = []
    var firstGraphLoad: Bool = true
    var firstBasalGraphLoad: Bool = true
    var minAgoBG: Double = 0.0
    var currentOverride = 1.0
    
    // Vars for NS Pull
    var graphHours:Int=24
    var mmol = false as Bool
    var urlUser = UserDefaultsRepository.url.value as String
    var token = UserDefaultsRepository.token.value as String
    var defaults : UserDefaults?
    let consoleLogging = true
    var timeofLastBGUpdate = 0 as TimeInterval
    
    var backgroundTask = BackgroundTask()
    
    // Refresh NS Data
    var timer = Timer()
    // check every 30 Seconds whether new bgvalues should be retrieved
    let timeInterval: TimeInterval = 30.0
    
    // View Delay Timer
    var viewTimer = Timer()
    let viewTimeInterval: TimeInterval = UserDefaultsRepository.viewRefreshDelay.value
    
    // Check Alarms Timer
    // Don't check within 1 minute of alarm triggering to give the snoozer time to save data
    var checkAlarmTimer = Timer()
    var checkAlarmInterval: TimeInterval = 60.0
    
    var calTimer = Timer()
    
    // Info Table Setup
    var infoNames : [String] = []
    var infoSort : [Int] = []
    var infoVisible: [Bool] = []
    var tableData : [infoData] = []
    var derivedTableData: [infoData] = []
    
    var bgData: [ShareGlucoseData] = []
    var basalProfile: [basalProfileStruct] = []
    var basalData: [basalGraphStruct] = []
    var basalScheduleData: [basalGraphStruct] = []
    var bolusData: [bolusCarbGraphStruct] = []
    var carbData: [bolusCarbGraphStruct] = []
    var overrideData: [DataStructs.overrideGraphStruct] = []
    var predictionData: [ShareGlucoseData] = []
    var chartData = LineChartData()
    var newBGPulled = false
    var lastCalDate: Double = 0
    var latestDirectionString = ""
    var latestMinAgoString = ""
    var latestDeltaString = ""
    var latestLoopStatusString = ""
    var latestLoopTime: Double = 0
    var latestCOB = ""
    var latestBasal = ""
    var latestIOB = ""
    var lastOverrideStartTime: TimeInterval = 0
    var lastOverrideEndTime: TimeInterval = 0
    
    // share
    var bgDataShare: [ShareGlucoseData] = []
    var dexShare: ShareClient?;
    
    // calendar setup
    let store = EKEventStore()
    
    var snoozeTabItem: UITabBarItem = UITabBarItem()
    
    override func viewDidLoad() {
        super.viewDidLoad()

        
        // table view
        //infoTable.layer.borderColor = UIColor.darkGray.cgColor
        //infoTable.layer.borderWidth = 1.0
        //infoTable.layer.cornerRadius = 6
        infoTable.rowHeight = 24
        infoTable.dataSource = self
        infoTable.tableFooterView = UIView(frame: .zero) // get rid of extra rows
        infoTable.bounces = false
        infoTable.addBorder(toSide: .Left, withColor: UIColor.darkGray.cgColor, andThickness: 2)
      
        // get the info table
        let userDefaults = UserDefaults.standard

        // names
        self.infoNames = userDefaults.stringArray(forKey:InfoNames) ?? [String]()
        if(self.infoNames.count == 0) {
            self.infoNames = DefaultInfoNames
            userDefaults.set(self.infoNames, forKey:InfoNames)
        }
        
        // initialize the tableData
        self.tableData = []
        for i in 0..<self.infoNames.count {
            self.tableData.append(infoData(name:self.infoNames[i], value:""))
        }
      
        // TODO: look for username and password in the UserDefaultsRepo ?
        // TODO: need non-us server ?
        let shareUserName = UserDefaultsRepository.shareUserName.value
        let sharePassword = UserDefaultsRepository.sharePassword.value
        let shareServer = UserDefaultsRepository.shareServer.value == "US" ?KnownShareServers.US.rawValue : KnownShareServers.NON_US.rawValue
        dexShare = ShareClient(username: shareUserName, password: sharePassword, shareServer: shareServer )
        
        //print("Share: \(dexShare)")
        
        // Start Log Timer if needed
        if UserDefaultsRepository.debugLog.value {
            guard let debug = self.tabBarController!.viewControllers?[5] as? debugViewController else { return }
            debug.loadViewIfNeeded()
        } else {
            self.tabBarController?.viewControllers?.remove(at: 5)
        }
        
        BGChart.delegate = self
        BGChartFull.delegate = self
        
        if UserDefaultsRepository.forceDarkMode.value {
            overrideUserInterfaceStyle = .dark
            self.tabBarController?.overrideUserInterfaceStyle = .dark
        }
        // Disable the snoozer tab unless an alarm is active
        //let tabBarControllerItems = self.tabBarController?.tabBar.items
        //if let arrayOfTabBarItems = tabBarControllerItems as AnyObject as? NSArray{
        //    snoozeTabItem = arrayOfTabBarItems[2] as! UITabBarItem
        //}
        //snoozeTabItem.isEnabled = false;
        
        // Load the snoozer tab
        guard let snoozer = self.tabBarController!.viewControllers?[2] as? SnoozeViewController else { return }
        snoozer.loadViewIfNeeded()
        
        // Trigger foreground and background functions
        let notificationCenter = NotificationCenter.default
            notificationCenter.addObserver(self, selector: #selector(appMovedToBackground), name: UIApplication.didEnterBackgroundNotification, object: nil)
            notificationCenter.addObserver(self, selector: #selector(appCameToForeground), name: UIApplication.willEnterForegroundNotification, object: nil)
    
        
        // Setup the Graph
        if firstGraphLoad {
            createGraph()
            createSmallBGGraph()
        }
        
        // setup display for NS vs Dex
        showHideNSDetails()
        
        // Load Data
        if (UserDefaultsRepository.url.value != "" || (UserDefaultsRepository.shareUserName.value != "" && UserDefaultsRepository.sharePassword.value != "")) && firstGraphLoad {
            nightscoutLoader()
        }
    }
    
    override func viewWillAppear(_ animated: Bool) {
        // set screen lock
        UIApplication.shared.isIdleTimerDisabled = UserDefaultsRepository.screenlockSwitchState.value;
        
        // get the info table
        let userDefaults = UserDefaults.standard

        // sort
        self.infoSort = userDefaults.array(forKey:InfoSort) as? [Int] ?? [Int]()
        if(self.infoSort.count != self.infoNames.count) {
            self.infoSort = []
            for i in 0..<self.infoNames.count {
                self.infoSort.append(i)
            }
            userDefaults.set(self.infoSort, forKey:InfoSort)
        }
        // visible
        infoVisible = userDefaults.array(forKey:InfoVisible) as? [Bool] ?? [Bool]()
        if(self.infoVisible.count != self.infoNames.count) {
            self.infoVisible = []
            for _ in 0..<self.infoNames.count {
                self.infoVisible.append(true)
            }
            userDefaults.set(self.infoVisible, forKey:InfoVisible)
        }
        
        self.derivedTableData = []
        for i in 0..<self.tableData.count {
            if(self.infoVisible[self.infoSort[i]]) {
                self.derivedTableData.append(self.tableData[self.infoSort[i]])
            }
        }
        infoTable.reloadData()
    }
    
    // Info Table Functions
    func tableView(_ tableView: UITableView, numberOfRowsInSection section: Int) -> Int {
        //return tableData.count
        return derivedTableData.count
        
    }
    
    func tableView(_ tableView: UITableView, cellForRowAt indexPath: IndexPath) -> UITableViewCell {
        let cell = tableView.dequeueReusableCell(withIdentifier: "LabelCell", for: indexPath)
        let values = derivedTableData[indexPath.row]
        cell.textLabel?.text = values.name
        cell.detailTextLabel?.text = values.value
        return cell
    }
    
    
    // NS Loader Timer
    fileprivate func startTimer(time: TimeInterval) {
        timer = Timer.scheduledTimer(timeInterval: time,
                                     target: self,
                                     selector: #selector(MainViewController.timerDidEnd(_:)),
                                     userInfo: nil,
                                     repeats: true)
    }
    
    // Check Alarm Timer
    func startCheckAlarmTimer(time: TimeInterval) {
        
        checkAlarmTimer = Timer.scheduledTimer(timeInterval: time,
                                     target: self,
                                     selector: #selector(MainViewController.checkAlarmTimerDidEnd(_:)),
                                     userInfo: nil,
                                     repeats: false)
    }
    
    // NS Loader Timer
     func startViewTimer(time: TimeInterval) {
        viewTimer = Timer.scheduledTimer(timeInterval: time,
                                     target: self,
                                     selector: #selector(MainViewController.viewTimerDidEnd(_:)),
                                     userInfo: nil,
                                     repeats: false)
        
    }
    
    // Timer to allow us to write min ago calendar entries but not update them every 30 seconds
    fileprivate func startCalTimer(time: TimeInterval) {
        calTimer = Timer.scheduledTimer(timeInterval: time,
                                     target: self,
                                     selector: #selector(MainViewController.calTimerDidEnd(_:)),
                                     userInfo: nil,
                                     repeats: false)
    }
    
    // Nothing should be done when this timer ends because it just blocks the alarms from firing when it's active
    @objc func calTimerDidEnd(_ timer:Timer) {
       // if UserDefaultsRepository.debugLog.value { self.writeDebugLog(value: "Calendar Timer Ended") }
    }
    
    // This delays a few things to hopefully all all data to arrive.
    @objc func viewTimerDidEnd(_ timer:Timer) {
//        if UserDefaultsRepository.debugLog.value { self.writeDebugLog(value: "View timer ended") }
        if bgData.count > 0 {
            self.checkAlarms(bgs: bgData)
            self.updateMinAgo()
            // self.updateBadge(val: bgData[bgData.count - 1].sgv)
            //self.viewUpdateNSBG()
            if UserDefaultsRepository.writeCalendarEvent.value {
                self.writeCalendar()
            }
        }
    }
    
    
    // Nothing should be done when this timer ends because it just blocks the alarms from firing when it's active
    @objc func checkAlarmTimerDidEnd(_ timer:Timer) {
//        if UserDefaultsRepository.debugLog.value { self.writeDebugLog(value: "Check alarm timer ended") }
    }
    
    @objc func appMovedToBackground() {
        // Allow screen to turn off
        UIApplication.shared.isIdleTimerDisabled = false;
        
        // We want to always come back to the home screen
        tabBarController?.selectedIndex = 0
        
        // Cancel the current timer and start a fresh background timer using the settings value only if background task is enabled
        
        if UserDefaultsRepository.backgroundRefresh.value {
            timer.invalidate()
            backgroundTask.startBackgroundTask()
            let refresh = UserDefaultsRepository.backgroundRefreshFrequency.value * 60
            startTimer(time: TimeInterval(refresh))
        }
    }

    @objc func appCameToForeground() {
        // reset screenlock state if needed
        UIApplication.shared.isIdleTimerDisabled = UserDefaultsRepository.screenlockSwitchState.value;
        
        // Cancel the background tasks, start a fresh timer
        if UserDefaultsRepository.backgroundRefresh.value {
            backgroundTask.stopBackgroundTask()
            timer.invalidate()
        }
        if !timer.isValid {
            startTimer(time: timeInterval)
        }
        
    }
    
    @objc override func viewDidAppear(_ animated: Bool) {
        showHideNSDetails()
    }
    
    // Check for new data when timer ends
    @objc func timerDidEnd(_ timer:Timer) {
//        if UserDefaultsRepository.debugLog.value { self.writeDebugLog(value: "Main timer ended") }
        updateMinAgo()
        nightscoutLoader()
    }

    //update Min Ago Text. We need to call this separately because it updates between readings
    func updateMinAgo(){
        if UserDefaultsRepository.debugLog.value { self.writeDebugLog(value: "Update min ago text") }
        guard let snoozer = self.tabBarController!.viewControllers?[2] as? SnoozeViewController else { return }
        if bgData.count > 0 {
            let deltaTime = (TimeInterval(Date().timeIntervalSince1970)-bgData[bgData.count - 1].date) / 60
            minAgoBG = Double(TimeInterval(Date().timeIntervalSince1970)-bgData[bgData.count - 1].date)
            MinAgoText.text = String(Int(deltaTime)) + " min ago"
            snoozer.MinAgoLabel.text = String(Int(deltaTime)) + " min ago"
            latestMinAgoString = String(Int(deltaTime)) + " min ago"
        } else {
            MinAgoText.text = ""
            snoozer.MinAgoLabel.text = ""
            latestMinAgoString = ""
        }
        
    }
    
    //Clear the info data before next pull. This ensures we aren't displaying old data if something fails.
<<<<<<< HEAD
    func clearLastInfoData(){
        // var tmpData = tableData[2]
        for i in 0..<tableData.count{
            tableData[i].value = ""
        }
        // tableData[2] = tmpData
=======
    func clearLastInfoData(index: Int){
        tableData[index].value = ""
>>>>>>> c40ab037
    }

    func stringFromTimeInterval(interval: TimeInterval) -> String {
        let interval = Int(interval)
        let minutes = (interval / 60) % 60
        let hours = (interval / 3600)
        return String(format: "%02d:%02d", hours, minutes)
    }

    func showHideNSDetails() {
        var isHidden = false
        var isEnabled = true
        if UserDefaultsRepository.url.value == "" {
            isHidden = true
            isEnabled = false
        }
        
        LoopStatusLabel.isHidden = isHidden
        PredictionLabel.isHidden = isHidden
        infoTable.isHidden = isHidden
        guard let nightscoutTab = self.tabBarController?.tabBar.items![3] else { return }
        nightscoutTab.isEnabled = isEnabled
        
    }
    
    func updateBadge(val: Int) {
        if UserDefaultsRepository.appBadge.value {
            let latestBG = String(val)
            UIApplication.shared.applicationIconBadgeNumber = Int(bgUnits.removePeriodForBadge(bgUnits.toDisplayUnits(latestBG))) ?? val
        } else {
            UIApplication.shared.applicationIconBadgeNumber = 0
        }
//        if UserDefaultsRepository.debugLog.value { self.writeDebugLog(value: "updated badge") }
    }
    
    

    func setBGTextColor() {
        if bgData.count > 0 {
            guard let snoozer = self.tabBarController!.viewControllers?[2] as? SnoozeViewController else { return }
            let latestBG = bgData[bgData.count - 1].sgv
            var color: NSUIColor = NSUIColor.label
            if UserDefaultsRepository.colorBGText.value {
                if Float(latestBG) >= UserDefaultsRepository.highLine.value {
                    color = NSUIColor.systemYellow
                } else if Float(latestBG) <= UserDefaultsRepository.lowLine.value {
                    color = NSUIColor.systemRed
                } else {
                    color = NSUIColor.systemGreen
                }
            }
            
            BGText.textColor = color
            snoozer.BGLabel.textColor = color
        }
    }
    
    func bgDirectionGraphic(_ value:String)->String
    {
        let //graphics:[String:String]=["Flat":"\u{2192}","DoubleUp":"\u{21C8}","SingleUp":"\u{2191}","FortyFiveUp":"\u{2197}\u{FE0E}","FortyFiveDown":"\u{2198}\u{FE0E}","SingleDown":"\u{2193}","DoubleDown":"\u{21CA}","None":"-","NOT COMPUTABLE":"-","RATE OUT OF RANGE":"-"]
        graphics:[String:String]=["Flat":"→","DoubleUp":"↑↑","SingleUp":"↑","FortyFiveUp":"↗","FortyFiveDown":"↘︎","SingleDown":"↓","DoubleDown":"↓↓","None":"-","NOT COMPUTABLE":"-","RATE OUT OF RANGE":"-", "": "-"]
        return graphics[value]!
    }
    
    // Write calendar
    func writeCalendar() {
        if UserDefaultsRepository.debugLog.value { self.writeDebugLog(value: "Write calendar start") }
        store.requestAccess(to: .event) {(granted, error) in
            if !granted { return }
            
            if UserDefaultsRepository.calendarIdentifier.value == "" { return }
                
            if self.lastCalDate == self.bgData[self.bgData.count - 1].date && self.calTimer.isValid {
//                    if UserDefaultsRepository.debugLog.value { self.writeDebugLog(value: "Calendar - Not saving same entry") }
                    return }
                
                // Create Event info
                let deltaBG = self.bgData[self.bgData.count - 1].sgv -  self.bgData[self.bgData.count - 2].sgv as Int
                let deltaTime = (TimeInterval(Date().timeIntervalSince1970) - self.bgData[self.bgData.count - 1].date) / 60
                var deltaString = ""
                if deltaBG < 0 {
                    deltaString = bgUnits.toDisplayUnits(String(deltaBG))
                }
                else
                {
                    deltaString = "+" + bgUnits.toDisplayUnits(String(deltaBG))
                }
                let direction = self.bgDirectionGraphic(self.bgData[self.bgData.count - 1].direction ?? "")
                
                var eventStartDate = Date(timeIntervalSince1970: self.bgData[self.bgData.count - 1].date)
//                if UserDefaultsRepository.debugLog.value { self.writeDebugLog(value: "Calendar start date") }
                var eventEndDate = eventStartDate.addingTimeInterval(60 * 10)
                var  eventTitle = UserDefaultsRepository.watchLine1.value + "\n" + UserDefaultsRepository.watchLine2.value
                eventTitle = eventTitle.replacingOccurrences(of: "%BG%", with: bgUnits.toDisplayUnits(String(self.bgData[self.bgData.count - 1].sgv)))
                eventTitle = eventTitle.replacingOccurrences(of: "%DIRECTION%", with: direction)
                eventTitle = eventTitle.replacingOccurrences(of: "%DELTA%", with: deltaString)
                if self.currentOverride != 1.0 {
                    let val = Int( self.currentOverride*100)
                    // let overrideText = String(format:"%f1", self.currentOverride*100)
                    let text = String(val) + "%"
                    eventTitle = eventTitle.replacingOccurrences(of: "%OVERRIDE%", with: text)
                } else {
                    eventTitle = eventTitle.replacingOccurrences(of: "%OVERRIDE%", with: "")
                }
                eventTitle = eventTitle.replacingOccurrences(of: "%LOOP%", with: self.latestLoopStatusString)
                var minAgo = ""
                if deltaTime > 9 {
                    // write old BG reading and continue pushing out end date to show last entry
                    minAgo = String(Int(deltaTime)) + " min"
                    eventEndDate = eventStartDate.addingTimeInterval((60 * 10) + (deltaTime * 60))
                }
                var cob = "0"
                if self.latestCOB != "" {
                    cob = self.latestCOB
                }
                var basal = "~"
                if self.latestBasal != "" {
                    basal = self.latestBasal
                }
                var iob = "0"
                if self.latestIOB != "" {
                    iob = self.latestIOB
                }
                eventTitle = eventTitle.replacingOccurrences(of: "%MINAGO%", with: minAgo)
                eventTitle = eventTitle.replacingOccurrences(of: "%IOB%", with: iob)
                eventTitle = eventTitle.replacingOccurrences(of: "%COB%", with: cob)
                eventTitle = eventTitle.replacingOccurrences(of: "%BASAL%", with: basal)
                
                
                
                // Delete Events from last 2 hours and 2 hours in future
                var deleteStartDate = Date().addingTimeInterval(-60*60*2)
                var deleteEndDate = Date().addingTimeInterval(60*60*2)
                var deleteCalendar = self.store.calendar(withIdentifier: UserDefaultsRepository.calendarIdentifier.value) as! EKCalendar
                var predicate2 = self.store.predicateForEvents(withStart: deleteStartDate, end: deleteEndDate, calendars: [deleteCalendar])
                var eVDelete = self.store.events(matching: predicate2) as [EKEvent]?
                if eVDelete != nil {
                    for i in eVDelete! {
                        do {
                            try self.store.remove(i, span: EKSpan.thisEvent, commit: true)
                            //if UserDefaultsRepository.debugLog.value { self.writeDebugLog(value: "Calendar Delete") }
                        } catch let error {
                            //if UserDefaultsRepository.debugLog.value { self.writeDebugLog(value: "Error - Calendar Delete") }
                            print(error)
                        }
                    }
                }
                
                // Write New Event
                var event = EKEvent(eventStore: self.store)
                event.title = eventTitle
                event.startDate = eventStartDate
                event.endDate = eventEndDate
                event.calendar = self.store.calendar(withIdentifier: UserDefaultsRepository.calendarIdentifier.value)
                do {
                    try self.store.save(event, span: .thisEvent, commit: true)
                    self.lastCalDate = self.bgData[self.bgData.count - 1].date
                    self.calTimer.invalidate()
                    self.startCalTimer(time: (60 * 5))
                    //if UserDefaultsRepository.debugLog.value { self.writeDebugLog(value: "Calendar Write: " + eventTitle) }
                    //UserDefaultsRepository.savedEventID.value = event.eventIdentifier //save event id to access this particular event later
                } catch {
                    // Display error to user
                    //if UserDefaultsRepository.debugLog.value { self.writeDebugLog(value: "Error: Calendar Write") }
                }
            
        }
    }
    
    
    func persistentNotification(bgTime: TimeInterval)
    {
        if UserDefaultsRepository.persistentNotification.value && bgTime > UserDefaultsRepository.persistentNotificationLastBGTime.value && bgData.count > 0 {
            guard let snoozer = self.tabBarController!.viewControllers?[2] as? SnoozeViewController else { return }
            snoozer.sendNotification(self, bgVal: bgUnits.toDisplayUnits(String(bgData[bgData.count - 1].sgv)), directionVal: latestDirectionString, deltaVal: latestDeltaString, minAgoVal: latestMinAgoString, alertLabelVal: "Latest BG")
        }
    }
    
    func writeDebugLog(value: String) {
        guard let debug = self.tabBarController!.viewControllers?[5] as? debugViewController else { return }
        var logText = "\n" + dateTimeUtils.printNow() + " - " + value
        print(logText)
        if debug.debugLogTextView.text.lengthOfBytes(using: .utf8) > 1000 {
            debug.debugLogTextView.text = ""
        }
        debug.debugLogTextView.text += logText
    }
    
    
}
<|MERGE_RESOLUTION|>--- conflicted
+++ resolved
@@ -46,7 +46,7 @@
     @IBOutlet weak var statsAvgBG: UILabel!
     @IBOutlet weak var statsEstA1C: UILabel!
     @IBOutlet weak var statsStdDev: UILabel!
-<<<<<<< HEAD
+
         
     // Data Table class
     class infoData {
@@ -56,15 +56,9 @@
             self.name = name
             self.value = value
         }
-=======
+
     @IBOutlet weak var serverText: UILabel!
-    
-    
-    // Data Table Struct
-    struct infoData {
-        var name: String
-        var value: String
->>>>>>> c40ab037
+
     }
 
     // Variables for BG Charts
@@ -403,17 +397,8 @@
     }
     
     //Clear the info data before next pull. This ensures we aren't displaying old data if something fails.
-<<<<<<< HEAD
-    func clearLastInfoData(){
-        // var tmpData = tableData[2]
-        for i in 0..<tableData.count{
-            tableData[i].value = ""
-        }
-        // tableData[2] = tmpData
-=======
     func clearLastInfoData(index: Int){
         tableData[index].value = ""
->>>>>>> c40ab037
     }
 
     func stringFromTimeInterval(interval: TimeInterval) -> String {
