# Using Github Actions + FastLane to deploy to TestFlight: the "Browser Build" method

These instructions allow you to build Loop Follow without having access to a Mac. They also allow you to easily install Loop Follow on phones that are not connected to your computer. So you can send builds and updates to those you care for easily, or have an easy to access backup if you run Loop Follow for yourself. You do not need to worry about correct Xcode/Mac versions either. An app built using this method can easily be deployed to newer versions of iOS, as soon as they are available.

The setup steps are somewhat involved, but nearly all are one time steps. Subsequent builds are trivial. Your app must be updated once every 90 days, but it's a simple click to make a new build and can be done from anywhere.

Note that TestFlight requires apple id accounts 13 years or older. This can be circumvented by logging into Media & Purchase on the child's phone with an adult's account. More details on this can be found in [LoopDocs](https://loopkit.github.io/loopdocs/gh-actions/gh-deploy/#install-testflight-loop-for-child).

This method for building without a Mac was ported from Loop. If you have used this method for Loop or one of the other DIY apps (Loop, Loop Caregiver, xDrip4iOS, FreeAPS X), some of the steps can be re-used and the full set of instructions does not need to be repeated. This will be mentioned in relevant sections below.

There are more detailed instructions in LoopDocs for doing Browser Builds of Loop and other apps, including troubleshooting and build errors. Please refer to [LoopDocs](https://loopkit.github.io/loopdocs/gh-actions/gh-other-apps/) for more details.

## Prerequisites

* A [github account](https://github.com/signup). The free level comes with plenty of storage and free compute time to build Loop Follow, multiple times a day, if you wanted to.
* A paid [Apple Developer account](https://developer.apple.com).
* Some time. Set aside a couple of hours to perform the setup.
* Use the same GitHub account for all "Browser Builds" of the various DIY apps.
* You require 6 Secrets (alphanumeric items)  - make sure you save them; and do not use a smart editor because these Secrets are case sensitive.

## Generate App Store Connect API Key

This step is common for all "Browser Builds", and should be done only once. Please save the API key with your Secrets.

1. Sign in to the [Apple developer portal page](https://developer.apple.com/account/resources/certificates/list).
1. Copy the team id from the upper right of the screen. Record this as your `TEAMID`.
1. Go to the [App Store Connect](https://appstoreconnect.apple.com/access/api) interface, click the "Keys" tab, and create a new key with "Admin" access. Give it the name "FastLane API Key".
1. Record the key id; this will be used for `FASTLANE_KEY_ID`.
1. Record the issuer id; this will be used for `FASTLANE_ISSUER_ID`.
1. Download the API key itself, and open it in a text editor. The contents of this file will be used for `FASTLANE_KEY`. Copy the full text, including the "-----BEGIN PRIVATE KEY-----" and "-----END PRIVATE KEY-----" lines.

## Setup Github Match-Secrets repository

The creation of the Match-Secrets repository is also a common step for all "browser builds", do this step only once.
1. Create a [new empty repository](https://github.com/new) titled `Match-Secrets`. It should be private.

## Setup Github LoopFollow repository

1. Fork https://github.com/jonfawcett/LoopFollow into your account. If you already have a fork of LoopFollow in GitHub, you can't make another one. You can continue to work with your existing fork, or delete your existing fork from GitHub and then create a new fork from https://github.com/jonfawcett/LoopFollow.

NOTE: if your default branch is not set to the Main branch for LoopFollow, you will NOT see the expected build actions. Follow these steps in [LoopDocs](https://loopkit.github.io/loopdocs/gh-actions/gh-update/#set-default-branch) to select Main as your default branch.

The first time you build with the GitHub Browser Build method for any DIY app, you will generate a personal access token and make up a password (MATCH_PASSWORD) for the Match-Secrets repository. If you lose your MATCH_PASSWORD, you will need to delete the Match-Secrets repository, create a new one and make up a new password (used for all repositories for which you use the GitHub build method).

If you have previously built Loop or another app using the GitHub "browser build" method, you should re-use your previous personal access token (`GH_PAT`) and MATCH_PASSWORD and skip ahead to `step 2`.
1. Create a [new personal access token](https://github.com/settings/tokens/new):
    * Enter a name for your token, use "FastLane Access Token".
    * Select 90 days for this token.
    * Select the `repo` permission scope.
    * Click "Generate token".
    * Copy the token and record it. It will be used below as `GH_PAT`.
1. In the forked LoopFollow repository, go to Settings -> Secrets -> Actions.
1. For each of the following secrets, tap on "New repository secret", then add the name of the secret, along with the value you recorded for it:
    * `TEAMID`
    * `FASTLANE_KEY_ID`
    * `FASTLANE_ISSUER_ID`
    * `FASTLANE_KEY`
    * `GH_PAT`
    * `MATCH_PASSWORD`

## Validate repository secrets

This step validates most of your six secrets and provides error messages if it detects an issue with one or more.

1. Click on the "Actions" tab of your LoopFollow repository.
1. Select "1. Validate Secrets".
1. Click "Run Workflow", and tap the green button.
1. Wait, and within a minute or two you should see a green checkmark indicating the workflow succeeded.
1. The workflow will check if the required secrets are added and that they are correctly formatted. If errors are detected, please check the run log for details.

## Add Identifiers for Loop Follow App

1. Click on the "Actions" tab of your LoopFollow repository.
1. Select "2. Add Identifiers".
1. Click "Run Workflow", and tap the green button.
1. Wait, and within a minute or two you should see a green checkmark indicating the workflow succeeded.


## Create Loop Follow App in App Store Connect

If you have created a Loop Follow app in App Store Connect before, you can skip this section as well.

1. Go to the [apps list](https://appstoreconnect.apple.com/apps) on App Store Connect and click the blue "plus" icon to create a New App.
    * Select "iOS".
    * Select a name: this will have to be unique, so you may have to try a few different names here, but it will not be the name you see on your phone, so it's not that important.
    * Select your primary language.
    * Choose the bundle ID that matches `com.TEAMID.LoopFollow`, with TEAMID matching your team id.
    * SKU can be anything; e.g. "123".
    * Select "Full Access".
1. Click Create

You do not need to fill out the next form. That is for submitting to the app store.

## Create Building Certficates

<<<<<<< HEAD
1. Go back to the "Actions" tab of your Loop Follow repository in github.
=======
1. Go back to the "Actions" tab of your LoopFollow repository in github.
>>>>>>> f4f6c6c4
1. Select "3. Create Certificates".
1. Click "Run Workflow", and tap the green button.
1. Wait, and within a minute or two you should see a green checkmark indicating the workflow succeeded.

## Build Loop Follow

1. Click on the "Actions" tab of your LoopFollow repository.
1. Select "4. Build Loop Follow".
1. Click "Run Workflow", select your branch, and tap the green button.
1. You have some time now. Go enjoy a coffee. The build should take about 15 minutes.
1. Your app should eventually appear on [App Store Connect](https://appstoreconnect.apple.com/apps).
1. For each phone/person you would like to support Loop Follow on:
    * Add them in [Users and Access](https://appstoreconnect.apple.com/access/users) on App Store Connect.
    * Add them to your TestFlight Internal Testing group.<|MERGE_RESOLUTION|>--- conflicted
+++ resolved
@@ -93,11 +93,7 @@
 
 ## Create Building Certficates
 
-<<<<<<< HEAD
-1. Go back to the "Actions" tab of your Loop Follow repository in github.
-=======
 1. Go back to the "Actions" tab of your LoopFollow repository in github.
->>>>>>> f4f6c6c4
 1. Select "3. Create Certificates".
 1. Click "Run Workflow", and tap the green button.
 1. Wait, and within a minute or two you should see a green checkmark indicating the workflow succeeded.
